//! CLI definition and entrypoint to executable

use crate::{
    args::LogArgs,
    commands::debug_cmd,
    version::{LONG_VERSION, SHORT_VERSION},
};
use clap::{value_parser, Parser, Subcommand};
use reth_chainspec::ChainSpec;
use reth_cli::chainspec::ChainSpecParser;
use reth_cli_commands::{
    config_cmd, db, dump_genesis, import, init_cmd, init_state,
    node::{self, NoArgs},
    p2p, prune, recover, stage,
};
use reth_cli_runner::CliRunner;
use reth_db::DatabaseEnv;
use reth_ethereum_cli::chainspec::EthereumChainSpecParser;
use reth_network::EthNetworkPrimitives;
use reth_node_builder::{NodeBuilder, WithLaunchContext};
use reth_node_ethereum::{consensus::EthBeaconConsensus, EthExecutorProvider, EthereumNode};
use reth_node_metrics::recorder::install_prometheus_recorder;
use reth_tracing::FileWorkerGuard;
use std::{ffi::OsString, fmt, future::Future, sync::Arc};
use tracing::info;

/// Re-export of the `reth_node_core` types specifically in the `cli` module.
///
/// This is re-exported because the types in `reth_node_core::cli` originally existed in
/// `reth::cli` but were moved to the `reth_node_core` crate. This re-export avoids a breaking
/// change.
pub use crate::core::cli::*;

/// The main reth cli interface.
///
/// This is the entrypoint to the executable.
#[derive(Debug, Parser)]
#[command(author, version = SHORT_VERSION, long_version = LONG_VERSION, about = "Reth", long_about = None)]
pub struct Cli<C: ChainSpecParser = EthereumChainSpecParser, Ext: clap::Args + fmt::Debug = NoArgs>
{
    /// The command to run
    #[command(subcommand)]
    pub command: Commands<C, Ext>,

    /// The chain this node is running.
    ///
    /// Possible values are either a built-in chain or the path to a chain specification file.
    #[arg(
        long,
        value_name = "CHAIN_OR_PATH",
        long_help = C::help_message(),
        default_value = C::SUPPORTED_CHAINS[0],
        value_parser = C::parser(),
        global = true,
    )]
    pub chain: Arc<C::ChainSpec>,

    /// Add a new instance of a node.
    ///
    /// Configures the ports of the node to avoid conflicts with the defaults.
    /// This is useful for running multiple nodes on the same machine.
    ///
    /// Max number of instances is 200. It is chosen in a way so that it's not possible to have
    /// port numbers that conflict with each other.
    ///
    /// Changes to the following port numbers:
    /// - `DISCOVERY_PORT`: default + `instance` - 1
    /// - `AUTH_PORT`: default + `instance` * 100 - 100
    /// - `HTTP_RPC_PORT`: default - `instance` + 1
    /// - `WS_RPC_PORT`: default + `instance` * 2 - 2
    #[arg(long, value_name = "INSTANCE", global = true, default_value_t = 1, value_parser = value_parser!(u16).range(..=200))]
    pub instance: u16,

    /// The logging configuration for the CLI.
    #[command(flatten)]
    pub logs: LogArgs,
}

impl Cli {
    /// Parsers only the default CLI arguments
    pub fn parse_args() -> Self {
        Self::parse()
    }

    /// Parsers only the default CLI arguments from the given iterator
    pub fn try_parse_args_from<I, T>(itr: I) -> Result<Self, clap::error::Error>
    where
        I: IntoIterator<Item = T>,
        T: Into<OsString> + Clone,
    {
        Self::try_parse_from(itr)
    }
}

impl<C: ChainSpecParser<ChainSpec = ChainSpec>, Ext: clap::Args + fmt::Debug> Cli<C, Ext> {
    /// Execute the configured cli command.
    ///
    /// This accepts a closure that is used to launch the node via the
    /// [`NodeCommand`](node::NodeCommand).
    ///
    ///
    /// # Example
    ///
    /// ```no_run
    /// use reth::cli::Cli;
    /// use reth_node_ethereum::EthereumNode;
    ///
    /// Cli::parse_args()
    ///     .run(|builder, _| async move {
    ///         let handle = builder.launch_node(EthereumNode::default()).await?;
    ///
    ///         handle.wait_for_node_exit().await
    ///     })
    ///     .unwrap();
    /// ```
    ///
    /// # Example
    ///
    /// Parse additional CLI arguments for the node command and use it to configure the node.
    ///
    /// ```no_run
    /// use clap::Parser;
    /// use reth::cli::Cli;
    /// use reth_ethereum_cli::chainspec::EthereumChainSpecParser;
    ///
    /// #[derive(Debug, Parser)]
    /// pub struct MyArgs {
    ///     pub enable: bool,
    /// }
    ///
    /// Cli::<EthereumChainSpecParser, MyArgs>::parse()
    ///     .run(|builder, my_args: MyArgs| async move {
    ///         // launch the node
    ///
    ///         Ok(())
    ///     })
    ///     .unwrap();
    /// ````
    pub fn run<L, Fut>(mut self, launcher: L) -> eyre::Result<()>
    where
        L: FnOnce(WithLaunchContext<NodeBuilder<Arc<DatabaseEnv>, C::ChainSpec>>, Ext) -> Fut,
        Fut: Future<Output = eyre::Result<()>>,
    {
        // add network name to logs dir
        self.logs.log_file_directory =
            self.logs.log_file_directory.join(self.chain.chain.to_string());

        let _guard = self.init_tracing()?;
        info!(target: "reth::cli", "Initialized tracing, debug log directory: {}", self.logs.log_file_directory);

        // Install the prometheus recorder to be sure to record all metrics
        let _ = install_prometheus_recorder();

        let runner = CliRunner::default();
        let components = |spec: Arc<C::ChainSpec>| {
            (EthExecutorProvider::ethereum(spec.clone()), EthBeaconConsensus::new(spec))
        };
        match self.command {
            Commands::Node(command) => {
                runner.run_command_until_exit(|ctx| command.execute(ctx, launcher))
            }
            Commands::Init(command) => {
                runner.run_blocking_until_ctrl_c(command.execute::<EthereumNode>())
            }
            Commands::InitState(command) => {
                runner.run_blocking_until_ctrl_c(command.execute::<EthereumNode>())
            }
<<<<<<< HEAD
            // Commands::Import(command) => runner.run_blocking_until_ctrl_c(
            //     command.execute::<EthereumNode, _, _>(EthExecutorProvider::ethereum),
            // ),
=======
            Commands::Import(command) => {
                runner.run_blocking_until_ctrl_c(command.execute::<EthereumNode, _, _>(components))
            }
>>>>>>> 4f73e1a4
            Commands::DumpGenesis(command) => runner.run_blocking_until_ctrl_c(command.execute()),
            Commands::Db(command) => {
                runner.run_blocking_until_ctrl_c(command.execute::<EthereumNode>())
            }
<<<<<<< HEAD
            // Commands::Stage(command) => runner.run_command_until_exit(|ctx| {
            //     command.execute::<EthereumNode, _, _, EthNetworkPrimitives>(
            //         ctx,
            //         EthExecutorProvider::ethereum,
            //     )
            // }),
=======
            Commands::Stage(command) => runner.run_command_until_exit(|ctx| {
                command.execute::<EthereumNode, _, _, EthNetworkPrimitives>(ctx, components)
            }),
>>>>>>> 4f73e1a4
            Commands::P2P(command) => {
                runner.run_until_ctrl_c(command.execute::<EthNetworkPrimitives>())
            }
            #[cfg(feature = "dev")]
            Commands::TestVectors(command) => runner.run_until_ctrl_c(command.execute()),
            Commands::Config(command) => runner.run_until_ctrl_c(command.execute()),
            Commands::Debug(command) => {
                runner.run_command_until_exit(|ctx| command.execute::<EthereumNode>(ctx))
            }
            Commands::Recover(command) => {
                runner.run_command_until_exit(|ctx| command.execute::<EthereumNode>(ctx))
            }
            Commands::Prune(command) => runner.run_until_ctrl_c(command.execute::<EthereumNode>()),
            Commands::Import(import_command) => todo!(),
            Commands::Stage(command) => todo!(),
        }
    }

    /// Initializes tracing with the configured options.
    ///
    /// If file logging is enabled, this function returns a guard that must be kept alive to ensure
    /// that all logs are flushed to disk.
    pub fn init_tracing(&self) -> eyre::Result<Option<FileWorkerGuard>> {
        let guard = self.logs.init_tracing()?;
        Ok(guard)
    }
}

/// Commands to be executed
#[derive(Debug, Subcommand)]
pub enum Commands<C: ChainSpecParser, Ext: clap::Args + fmt::Debug> {
    /// Start the node
    #[command(name = "node")]
    Node(Box<node::NodeCommand<C, Ext>>),
    /// Initialize the database from a genesis file.
    #[command(name = "init")]
    Init(init_cmd::InitCommand<C>),
    /// Initialize the database from a state dump file.
    #[command(name = "init-state")]
    InitState(init_state::InitStateCommand<C>),
    /// This syncs RLP encoded blocks from a file.
    #[command(name = "import")]
    Import(import::ImportCommand<C>),
    /// Dumps genesis block JSON configuration to stdout.
    DumpGenesis(dump_genesis::DumpGenesisCommand<C>),
    /// Database debugging utilities
    #[command(name = "db")]
    Db(db::Command<C>),
    /// Manipulate individual stages.
    #[command(name = "stage")]
    Stage(stage::Command<C>),
    /// P2P Debugging utilities
    #[command(name = "p2p")]
    P2P(p2p::Command<C>),
    /// Generate Test Vectors
    #[cfg(feature = "dev")]
    #[command(name = "test-vectors")]
    TestVectors(reth_cli_commands::test_vectors::Command),
    /// Write config to stdout
    #[command(name = "config")]
    Config(config_cmd::Command),
    /// Various debug routines
    #[command(name = "debug")]
    Debug(Box<debug_cmd::Command<C>>),
    /// Scripts for node recovery
    #[command(name = "recover")]
    Recover(recover::Command<C>),
    /// Prune according to the configuration without any limits
    #[command(name = "prune")]
    Prune(prune::PruneCommand<C>),
}

#[cfg(test)]
mod tests {
    use super::*;
    use crate::args::ColorMode;
    use clap::CommandFactory;
    use reth_ethereum_cli::chainspec::SUPPORTED_CHAINS;

    #[test]
    fn parse_color_mode() {
        let reth = Cli::try_parse_args_from(["reth", "node", "--color", "always"]).unwrap();
        assert_eq!(reth.logs.color, ColorMode::Always);
    }

    /// Tests that the help message is parsed correctly. This ensures that clap args are configured
    /// correctly and no conflicts are introduced via attributes that would result in a panic at
    /// runtime
    #[test]
    fn test_parse_help_all_subcommands() {
        let reth = Cli::<EthereumChainSpecParser, NoArgs>::command();
        for sub_command in reth.get_subcommands() {
            let err = Cli::try_parse_args_from(["reth", sub_command.get_name(), "--help"])
                .err()
                .unwrap_or_else(|| {
                    panic!("Failed to parse help message {}", sub_command.get_name())
                });

            // --help is treated as error, but
            // > Not a true "error" as it means --help or similar was used. The help message will be sent to stdout.
            assert_eq!(err.kind(), clap::error::ErrorKind::DisplayHelp);
        }
    }

    /// Tests that the log directory is parsed correctly. It's always tied to the specific chain's
    /// name
    #[test]
    fn parse_logs_path() {
        let mut reth = Cli::try_parse_args_from(["reth", "node"]).unwrap();
        reth.logs.log_file_directory =
            reth.logs.log_file_directory.join(reth.chain.chain.to_string());
        let log_dir = reth.logs.log_file_directory;
        let end = format!("reth/logs/{}", SUPPORTED_CHAINS[0]);
        assert!(log_dir.as_ref().ends_with(end), "{log_dir:?}");

        let mut iter = SUPPORTED_CHAINS.iter();
        iter.next();
        for chain in iter {
            let mut reth = Cli::try_parse_args_from(["reth", "node", "--chain", chain]).unwrap();
            reth.logs.log_file_directory =
                reth.logs.log_file_directory.join(reth.chain.chain.to_string());
            let log_dir = reth.logs.log_file_directory;
            let end = format!("reth/logs/{chain}");
            assert!(log_dir.as_ref().ends_with(end), "{log_dir:?}");
        }
    }

    #[test]
    fn parse_env_filter_directives() {
        let temp_dir = tempfile::tempdir().unwrap();

        std::env::set_var("RUST_LOG", "info,evm=debug");
        let reth = Cli::try_parse_args_from([
            "reth",
            "init",
            "--datadir",
            temp_dir.path().to_str().unwrap(),
            "--log.file.filter",
            "debug,net=trace",
        ])
        .unwrap();
        assert!(reth.run(|_, _| async move { Ok(()) }).is_ok());
    }
}<|MERGE_RESOLUTION|>--- conflicted
+++ resolved
@@ -165,31 +165,16 @@
             Commands::InitState(command) => {
                 runner.run_blocking_until_ctrl_c(command.execute::<EthereumNode>())
             }
-<<<<<<< HEAD
-            // Commands::Import(command) => runner.run_blocking_until_ctrl_c(
-            //     command.execute::<EthereumNode, _, _>(EthExecutorProvider::ethereum),
-            // ),
-=======
             Commands::Import(command) => {
                 runner.run_blocking_until_ctrl_c(command.execute::<EthereumNode, _, _>(components))
             }
->>>>>>> 4f73e1a4
             Commands::DumpGenesis(command) => runner.run_blocking_until_ctrl_c(command.execute()),
             Commands::Db(command) => {
                 runner.run_blocking_until_ctrl_c(command.execute::<EthereumNode>())
             }
-<<<<<<< HEAD
-            // Commands::Stage(command) => runner.run_command_until_exit(|ctx| {
-            //     command.execute::<EthereumNode, _, _, EthNetworkPrimitives>(
-            //         ctx,
-            //         EthExecutorProvider::ethereum,
-            //     )
-            // }),
-=======
             Commands::Stage(command) => runner.run_command_until_exit(|ctx| {
                 command.execute::<EthereumNode, _, _, EthNetworkPrimitives>(ctx, components)
             }),
->>>>>>> 4f73e1a4
             Commands::P2P(command) => {
                 runner.run_until_ctrl_c(command.execute::<EthNetworkPrimitives>())
             }
