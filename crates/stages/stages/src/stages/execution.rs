use crate::stages::MERKLE_STAGE_DEFAULT_CLEAN_THRESHOLD;
use alloy_consensus::{BlockHeader, Header, Sealable};
use alloy_eips::{eip1898::BlockWithParent, NumHash};
use alloy_primitives::BlockNumber;
use num_traits::Zero;
use reth_config::config::ExecutionConfig;
use reth_consensus::{ConsensusError, FullConsensus, PostExecutionInput};
use reth_db::{static_file::HeaderMask, tables};
use reth_evm::{
    execute::{BlockExecutorProvider, Executor},
    metrics::ExecutorMetrics,
};
use reth_execution_types::Chain;
use reth_exex::{ExExManagerHandle, ExExNotification, ExExNotificationSource};
use reth_primitives::StaticFileSegment;
use reth_primitives_traits::{format_gas_throughput, Block, BlockBody, NodePrimitives};
use reth_provider::{
    providers::{StaticFileProvider, StaticFileWriter},
    BlockHashReader, BlockReader, DBProvider, ExecutionOutcome, HeaderProvider,
    LatestStateProviderRef, OriginalValuesKnown, ProviderError, StateCommitmentProvider,
    StateWriter, StaticFileProviderFactory, StatsReader, StorageLocation, TransactionVariant,
};
use reth_revm::database::StateProviderDatabase;
use reth_stages_api::{
    BlockErrorKind, CheckpointBlockRange, EntitiesCheckpoint, ExecInput, ExecOutput,
    ExecutionCheckpoint, ExecutionStageThresholds, Stage, StageCheckpoint, StageError, StageId,
    UnwindInput, UnwindOutput,
};
use std::{
    cmp::Ordering,
    ops::RangeInclusive,
    sync::Arc,
    task::{ready, Context, Poll},
    time::{Duration, Instant},
};
use tracing::*;

use super::missing_static_data_error;

/// The execution stage executes all transactions and
/// update history indexes.
///
/// Input tables:
/// - [`tables::CanonicalHeaders`] get next block to execute.
/// - [`tables::Headers`] get for revm environment variables.
/// - [`tables::HeaderTerminalDifficulties`]
/// - [`tables::BlockBodyIndices`] to get tx number
/// - [`tables::Transactions`] to execute
///
/// For state access [`LatestStateProviderRef`] provides us latest state and history state
/// For latest most recent state [`LatestStateProviderRef`] would need (Used for execution Stage):
/// - [`tables::PlainAccountState`]
/// - [`tables::Bytecodes`]
/// - [`tables::PlainStorageState`]
///
/// Tables updated after state finishes execution:
/// - [`tables::PlainAccountState`]
/// - [`tables::PlainStorageState`]
/// - [`tables::Bytecodes`]
/// - [`tables::AccountChangeSets`]
/// - [`tables::StorageChangeSets`]
///
/// For unwinds we are accessing:
/// - [`tables::BlockBodyIndices`] get tx index to know what needs to be unwinded
/// - [`tables::AccountsHistory`] to remove change set and apply old values to
/// - [`tables::PlainAccountState`] [`tables::StoragesHistory`] to remove change set and apply old
///   values to [`tables::PlainStorageState`]
// false positive, we cannot derive it if !DB: Debug.
#[derive(Debug)]
pub struct ExecutionStage<E>
where
    E: BlockExecutorProvider,
{
    /// The stage's internal block executor
    executor_provider: E,
    /// The consensus instance for validating blocks.
    consensus: Arc<dyn FullConsensus<E::Primitives, Error = ConsensusError>>,
    /// The consensu
    /// The commit thresholds of the execution stage.
    thresholds: ExecutionStageThresholds,
    /// The highest threshold (in number of blocks) for switching between incremental
    /// and full calculations across [`super::MerkleStage`], [`super::AccountHashingStage`] and
    /// [`super::StorageHashingStage`]. This is required to figure out if can prune or not
    /// changesets on subsequent pipeline runs.
    external_clean_threshold: u64,
    /// Input for the post execute commit hook.
    /// Set after every [`ExecutionStage::execute`] and cleared after
    /// [`ExecutionStage::post_execute_commit`].
    post_execute_commit_input: Option<Chain<E::Primitives>>,
    /// Input for the post unwind commit hook.
    /// Set after every [`ExecutionStage::unwind`] and cleared after
    /// [`ExecutionStage::post_unwind_commit`].
    post_unwind_commit_input: Option<Chain<E::Primitives>>,
    /// Handle to communicate with `ExEx` manager.
    exex_manager_handle: ExExManagerHandle<E::Primitives>,
    /// Executor metrics.
    metrics: ExecutorMetrics,
}

impl<E> ExecutionStage<E>
where
    E: BlockExecutorProvider,
{
    /// Create new execution stage with specified config.
    pub fn new(
        executor_provider: E,
        consensus: Arc<dyn FullConsensus<E::Primitives, Error = ConsensusError>>,
        thresholds: ExecutionStageThresholds,
        external_clean_threshold: u64,
        exex_manager_handle: ExExManagerHandle<E::Primitives>,
    ) -> Self {
        Self {
            external_clean_threshold,
            executor_provider,
            consensus,
            thresholds,
            post_execute_commit_input: None,
            post_unwind_commit_input: None,
            exex_manager_handle,
            metrics: ExecutorMetrics::default(),
        }
    }

    /// Create an execution stage with the provided executor.
    ///
    /// The commit threshold will be set to [`MERKLE_STAGE_DEFAULT_CLEAN_THRESHOLD`].
    pub fn new_with_executor(
        executor_provider: E,
        consensus: Arc<dyn FullConsensus<E::Primitives, Error = ConsensusError>>,
    ) -> Self {
        Self::new(
            executor_provider,
            consensus,
            ExecutionStageThresholds::default(),
            MERKLE_STAGE_DEFAULT_CLEAN_THRESHOLD,
            ExExManagerHandle::empty(),
        )
    }

    /// Create new instance of [`ExecutionStage`] from configuration.
    pub fn from_config(
        executor_provider: E,
        consensus: Arc<dyn FullConsensus<E::Primitives, Error = ConsensusError>>,
        config: ExecutionConfig,
        external_clean_threshold: u64,
    ) -> Self {
        Self::new(
            executor_provider,
            consensus,
            config.into(),
            external_clean_threshold,
            ExExManagerHandle::empty(),
        )
    }

    /// Returns whether we can perform pruning of [`tables::AccountChangeSets`] and
    /// [`tables::StorageChangeSets`].
    ///
    /// This function verifies whether the [`super::MerkleStage`] or Hashing stages will run from
    /// scratch. If at least one stage isn't starting anew, it implies that pruning of
    /// changesets cannot occur. This is determined by checking the highest clean threshold
    /// (`self.external_clean_threshold`) across the stages.
    ///
    /// Given that `start_block` changes with each checkpoint, it's necessary to inspect
    /// [`tables::AccountsTrie`] to ensure that [`super::MerkleStage`] hasn't
    /// been previously executed.
    fn can_prune_changesets(
        &self,
        provider: impl StatsReader,
        start_block: u64,
        max_block: u64,
    ) -> Result<bool, StageError> {
        // We can only prune changesets if we're not executing MerkleStage from scratch (by
        // threshold or first-sync)
        Ok(max_block - start_block > self.external_clean_threshold ||
            provider.count_entries::<tables::AccountsTrie>()?.is_zero())
    }

    /// Performs consistency check on static files.
    ///
    /// This function compares the highest receipt number recorded in the database with that in the
    /// static file to detect any discrepancies due to unexpected shutdowns or database rollbacks.
    /// **If the height in the static file is higher**, it rolls back (unwinds) the static file.
    /// **Conversely, if the height in the database is lower**, it triggers a rollback in the
    /// database (by returning [`StageError`]) until the heights in both the database and static
    /// file match.
    fn ensure_consistency<Provider>(
        &self,
        provider: &Provider,
        checkpoint: u64,
        unwind_to: Option<u64>,
    ) -> Result<(), StageError>
    where
        Provider: StaticFileProviderFactory + DBProvider + BlockReader + HeaderProvider,
    {
        // If there's any receipts pruning configured, receipts are written directly to database and
        // inconsistencies are expected.
        if provider.prune_modes_ref().has_receipts_pruning() {
            return Ok(())
        }

        // Get next expected receipt number
        let next_receipt_num =
            provider.block_body_indices(checkpoint)?.map(|b| b.next_tx_num()).unwrap_or(0);

        let static_file_provider = provider.static_file_provider();

        // Get next expected receipt number in static files
        let next_static_file_receipt_num = static_file_provider
            .get_highest_static_file_tx(StaticFileSegment::Receipts)
            .map(|num| num + 1)
            .unwrap_or(0);

        // Check if we had any unexpected shutdown after committing to static files, but
        // NOT committing to database.
        match next_static_file_receipt_num.cmp(&next_receipt_num) {
            // It can be equal when it's a chain of empty blocks, but we still need to update the
            // last block in the range.
            Ordering::Greater | Ordering::Equal => {
                let mut static_file_producer =
                    static_file_provider.latest_writer(StaticFileSegment::Receipts)?;
                static_file_producer
                    .prune_receipts(next_static_file_receipt_num - next_receipt_num, checkpoint)?;
                // Since this is a database <-> static file inconsistency, we commit the change
                // straight away.
                static_file_producer.commit()?;
            }
            Ordering::Less => {
                // If we are already in the process of unwind, this might be fine because we will
                // fix the inconsistency right away.
                if let Some(unwind_to) = unwind_to {
                    let next_receipt_num_after_unwind = provider
                        .block_body_indices(unwind_to)?
                        .map(|b| b.next_tx_num())
                        .ok_or(ProviderError::BlockBodyIndicesNotFound(unwind_to))?;

                    if next_receipt_num_after_unwind > next_static_file_receipt_num {
                        // This means we need a deeper unwind.
                    } else {
                        return Ok(())
                    }
                }

                return Err(missing_static_data_error(
                    next_static_file_receipt_num.saturating_sub(1),
                    &static_file_provider,
                    provider,
                    StaticFileSegment::Receipts,
                )?)
            }
        }

        Ok(())
    }
}

impl<E, Provider> Stage<Provider> for ExecutionStage<E>
where
    E: BlockExecutorProvider,
    Provider: DBProvider
        + BlockReader<
            Block = <E::Primitives as NodePrimitives>::Block,
            Header = <E::Primitives as NodePrimitives>::BlockHeader,
        > + StaticFileProviderFactory
        + StatsReader
        + BlockHashReader
        + StateWriter<Receipt = <E::Primitives as NodePrimitives>::Receipt>
        + StateCommitmentProvider,
{
    /// Return the id of the stage
    fn id(&self) -> StageId {
        StageId::Execution
    }

    fn poll_execute_ready(
        &mut self,
        cx: &mut Context<'_>,
        _: ExecInput,
    ) -> Poll<Result<(), StageError>> {
        ready!(self.exex_manager_handle.poll_ready(cx));

        Poll::Ready(Ok(()))
    }

    /// Execute the stage
    fn execute(&mut self, provider: &Provider, input: ExecInput) -> Result<ExecOutput, StageError> {
        if input.target_reached() {
            return Ok(ExecOutput::done(input.checkpoint()))
        }

        let start_block = input.next_block();
        let max_block = input.target();
        let static_file_provider = provider.static_file_provider();

        self.ensure_consistency(provider, input.checkpoint().block_number, None)?;

        let db = StateProviderDatabase(LatestStateProviderRef::new(provider));
<<<<<<< HEAD
        let mut executor = self.executor_provider.batch_executor(db);
=======
        let mut executor = self.executor_provider.executor(db);
>>>>>>> 4f73e1a4

        // Progress tracking
        let mut stage_progress = start_block;
        let mut stage_checkpoint = execution_checkpoint(
            &static_file_provider,
            start_block,
            max_block,
            input.checkpoint(),
        )?;

        let mut fetch_block_duration = Duration::default();
        let mut execution_duration = Duration::default();

        let mut last_block = start_block;
        let mut last_execution_duration = Duration::default();
        let mut last_cumulative_gas = 0;
        let mut last_log_instant = Instant::now();
        let log_duration = Duration::from_secs(10);

        debug!(target: "sync::stages::execution", start = start_block, end = max_block, "Executing range");

        // Execute block range
        let mut cumulative_gas = 0;
        let batch_start = Instant::now();

        let mut blocks = Vec::new();
        let mut results = Vec::new();
        for block_number in start_block..=max_block {
            // Fetch the block
            let fetch_block_start = Instant::now();

            // we need the block's transactions but we don't need the transaction hashes
            let block = provider
                .block_with_senders(block_number.into(), TransactionVariant::NoHash)?
                .ok_or_else(|| ProviderError::HeaderNotFound(block_number.into()))?;

            fetch_block_duration += fetch_block_start.elapsed();

            cumulative_gas += block.header().gas_used();

            // Configure the executor to use the current state.
            trace!(target: "sync::stages::execution", number = block_number, txs = block.body().transactions().len(), "Executing block");

            // Execute the block
            let execute_start = Instant::now();

            let result = self.metrics.metered_one(&block, |input| {
                executor.execute_one(input).map_err(|error| {
                    let header = block.header();
                    StageError::Block {
                        block: Box::new(BlockWithParent::new(
                            header.parent_hash(),
                            NumHash::new(header.number(), header.hash_slow()),
                        )),
                        error: BlockErrorKind::Execution(error),
                    }
                })
            })?;

            if let Err(err) = self.consensus.validate_block_post_execution(
                &block,
                PostExecutionInput::new(&result.receipts, &result.requests),
            ) {
                return Err(StageError::Block {
                    block: Box::new(BlockWithParent::new(
                        block.header().parent_hash(),
                        NumHash::new(block.header().number(), block.hash_slow()),
                    )),
                    error: BlockErrorKind::Validation(err),
                })
            }
            results.push(result);

            execution_duration += execute_start.elapsed();

            // Log execution throughput
            if last_log_instant.elapsed() >= log_duration {
                info!(
                    target: "sync::stages::execution",
                    start = last_block,
                    end = block_number,
                    throughput = format_gas_throughput(cumulative_gas - last_cumulative_gas, execution_duration - last_execution_duration),
                    "Executed block range"
                );

                last_block = block_number + 1;
                last_execution_duration = execution_duration;
                last_cumulative_gas = cumulative_gas;
                last_log_instant = Instant::now();
            }

            stage_progress = block_number;
            stage_checkpoint.progress.processed += block.header().gas_used();

            // If we have ExExes we need to save the block in memory for later
            if self.exex_manager_handle.has_exexs() {
                blocks.push(block);
            }

            // Check if we should commit now
            if self.thresholds.is_end_of_batch(
                block_number - start_block,
                executor.size_hint() as u64,
                cumulative_gas,
                batch_start.elapsed(),
            ) {
                break
            }
        }

        // prepare execution output for writing
        let time = Instant::now();
<<<<<<< HEAD
        let mut state = executor.finalize();
=======
        let mut state = ExecutionOutcome::from_blocks(
            start_block,
            executor.into_state().take_bundle(),
            results,
        );
>>>>>>> 4f73e1a4
        let write_preparation_duration = time.elapsed();

        // log the gas per second for the range we just executed
        debug!(
            target: "sync::stages::execution",
            start = start_block,
            end = stage_progress,
            throughput = format_gas_throughput(cumulative_gas, execution_duration),
            "Finished executing block range"
        );

        // Prepare the input for post execute commit hook, where an `ExExNotification` will be sent.
        //
        // Note: Since we only write to `blocks` if there are any ExExes, we don't need to perform
        // the `has_exexs` check here as well
        if !blocks.is_empty() {
            let previous_input =
                self.post_execute_commit_input.replace(Chain::new(blocks, state.clone(), None));

            if previous_input.is_some() {
                // Not processing the previous post execute commit input is a critical error, as it
                // means that we didn't send the notification to ExExes
                return Err(StageError::PostExecuteCommit(
                    "Previous post execute commit input wasn't processed",
                ))
            }
        }

        let time = Instant::now();

        if self.can_prune_changesets(provider, start_block, max_block)? {
            let prune_modes = provider.prune_modes_ref();

            // Iterate over all reverts and clear them if pruning is configured.
            for block_number in start_block..=max_block {
                let Some(reverts) =
                    state.bundle.reverts.get_mut((block_number - start_block) as usize)
                else {
                    break
                };

                // If both account history and storage history pruning is configured, clear reverts
                // for this block.
                if prune_modes
                    .account_history
                    .is_some_and(|m| m.should_prune(block_number, max_block)) &&
                    prune_modes
                        .storage_history
                        .is_some_and(|m| m.should_prune(block_number, max_block))
                {
                    reverts.clear();
                }
            }
        }

        // write output
        provider.write_state(&state, OriginalValuesKnown::Yes, StorageLocation::StaticFiles)?;

        let db_write_duration = time.elapsed();
        debug!(
            target: "sync::stages::execution",
            block_fetch = ?fetch_block_duration,
            execution = ?execution_duration,
            write_preparation = ?write_preparation_duration,
            write = ?db_write_duration,
            "Execution time"
        );

        let done = stage_progress == max_block;
        Ok(ExecOutput {
            checkpoint: StageCheckpoint::new(stage_progress)
                .with_execution_stage_checkpoint(stage_checkpoint),
            done,
        })
    }

    fn post_execute_commit(&mut self) -> Result<(), StageError> {
        let Some(chain) = self.post_execute_commit_input.take() else { return Ok(()) };

        // NOTE: We can ignore the error here, since an error means that the channel is closed,
        // which means the manager has died, which then in turn means the node is shutting down.
        let _ = self.exex_manager_handle.send(
            ExExNotificationSource::Pipeline,
            ExExNotification::ChainCommitted { new: Arc::new(chain) },
        );

        Ok(())
    }

    /// Unwind the stage.
    fn unwind(
        &mut self,
        provider: &Provider,
        input: UnwindInput,
    ) -> Result<UnwindOutput, StageError> {
        let (range, unwind_to, _) =
            input.unwind_block_range_with_threshold(self.thresholds.max_blocks.unwrap_or(u64::MAX));
        if range.is_empty() {
            return Ok(UnwindOutput {
                checkpoint: input.checkpoint.with_block_number(input.unwind_to),
            })
        }

        self.ensure_consistency(provider, input.checkpoint.block_number, Some(unwind_to))?;

        // Unwind account and storage changesets, as well as receipts.
        //
        // This also updates `PlainStorageState` and `PlainAccountState`.
        let bundle_state_with_receipts =
            provider.take_state_above(unwind_to, StorageLocation::Both)?;

        // Prepare the input for post unwind commit hook, where an `ExExNotification` will be sent.
        if self.exex_manager_handle.has_exexs() {
            // Get the blocks for the unwound range.
            let blocks = provider.sealed_block_with_senders_range(range.clone())?;
            let previous_input = self.post_unwind_commit_input.replace(Chain::new(
                blocks,
                bundle_state_with_receipts,
                None,
            ));

            debug_assert!(
                previous_input.is_none(),
                "Previous post unwind commit input wasn't processed"
            );
            if let Some(previous_input) = previous_input {
                tracing::debug!(target: "sync::stages::execution", ?previous_input, "Previous post unwind commit input wasn't processed");
            }
        }

        // Update the checkpoint.
        let mut stage_checkpoint = input.checkpoint.execution_stage_checkpoint();
        if let Some(stage_checkpoint) = stage_checkpoint.as_mut() {
            for block_number in range {
                stage_checkpoint.progress.processed -= provider
                    .block_by_number(block_number)?
                    .ok_or_else(|| ProviderError::HeaderNotFound(block_number.into()))?
                    .header()
                    .gas_used();
            }
        }
        let checkpoint = if let Some(stage_checkpoint) = stage_checkpoint {
            StageCheckpoint::new(unwind_to).with_execution_stage_checkpoint(stage_checkpoint)
        } else {
            StageCheckpoint::new(unwind_to)
        };

        Ok(UnwindOutput { checkpoint })
    }

    fn post_unwind_commit(&mut self) -> Result<(), StageError> {
        let Some(chain) = self.post_unwind_commit_input.take() else { return Ok(()) };

        // NOTE: We can ignore the error here, since an error means that the channel is closed,
        // which means the manager has died, which then in turn means the node is shutting down.
        let _ = self.exex_manager_handle.send(
            ExExNotificationSource::Pipeline,
            ExExNotification::ChainReverted { old: Arc::new(chain) },
        );

        Ok(())
    }
}

fn execution_checkpoint<N: NodePrimitives>(
    provider: &StaticFileProvider<N>,
    start_block: BlockNumber,
    max_block: BlockNumber,
    checkpoint: StageCheckpoint,
) -> Result<ExecutionCheckpoint, ProviderError> {
    Ok(match checkpoint.execution_stage_checkpoint() {
        // If checkpoint block range fully matches our range,
        // we take the previously used stage checkpoint as-is.
        Some(stage_checkpoint @ ExecutionCheckpoint { block_range, .. })
            if block_range == CheckpointBlockRange::from(start_block..=max_block) =>
        {
            stage_checkpoint
        }
        // If checkpoint block range precedes our range seamlessly, we take the previously used
        // stage checkpoint and add the amount of gas from our range to the checkpoint total.
        Some(ExecutionCheckpoint {
            block_range: CheckpointBlockRange { to, .. },
            progress: EntitiesCheckpoint { processed, total },
        }) if to == start_block - 1 => ExecutionCheckpoint {
            block_range: CheckpointBlockRange { from: start_block, to: max_block },
            progress: EntitiesCheckpoint {
                processed,
                total: total + calculate_gas_used_from_headers(provider, start_block..=max_block)?,
            },
        },
        // If checkpoint block range ends on the same block as our range, we take the previously
        // used stage checkpoint.
        Some(ExecutionCheckpoint { block_range: CheckpointBlockRange { to, .. }, progress })
            if to == max_block =>
        {
            ExecutionCheckpoint {
                block_range: CheckpointBlockRange { from: start_block, to: max_block },
                progress,
            }
        }
        // If there's any other non-empty checkpoint, we calculate the remaining amount of total gas
        // to be processed not including the checkpoint range.
        Some(ExecutionCheckpoint { progress: EntitiesCheckpoint { processed, .. }, .. }) => {
            let after_checkpoint_block_number =
                calculate_gas_used_from_headers(provider, checkpoint.block_number + 1..=max_block)?;

            ExecutionCheckpoint {
                block_range: CheckpointBlockRange { from: start_block, to: max_block },
                progress: EntitiesCheckpoint {
                    processed,
                    total: processed + after_checkpoint_block_number,
                },
            }
        }
        // Otherwise, we recalculate the whole stage checkpoint including the amount of gas
        // already processed, if there's any.
        _ => {
            let processed = calculate_gas_used_from_headers(provider, 0..=start_block - 1)?;

            ExecutionCheckpoint {
                block_range: CheckpointBlockRange { from: start_block, to: max_block },
                progress: EntitiesCheckpoint {
                    processed,
                    total: processed +
                        calculate_gas_used_from_headers(provider, start_block..=max_block)?,
                },
            }
        }
    })
}

fn calculate_gas_used_from_headers<N: NodePrimitives>(
    provider: &StaticFileProvider<N>,
    range: RangeInclusive<BlockNumber>,
) -> Result<u64, ProviderError> {
    debug!(target: "sync::stages::execution", ?range, "Calculating gas used from headers");

    let mut gas_total = 0;

    let start = Instant::now();

    for entry in provider.fetch_range_iter(
        StaticFileSegment::Headers,
        *range.start()..*range.end() + 1,
        |cursor, number| cursor.get_one::<HeaderMask<Header>>(number.into()),
    )? {
        let Header { gas_used, .. } = entry?;
        gas_total += gas_used;
    }

    let duration = start.elapsed();
    debug!(target: "sync::stages::execution", ?range, ?duration, "Finished calculating gas used from headers");

    Ok(gas_total)
}

#[cfg(test)]
mod tests {
    use super::*;
    use crate::test_utils::TestStageDB;
    use alloy_primitives::{address, hex_literal::hex, keccak256, Address, B256, U256};
    use alloy_rlp::Decodable;
    use assert_matches::assert_matches;
    use reth_chainspec::ChainSpecBuilder;
    use reth_db::transaction::DbTx;
    use reth_db_api::{models::AccountBeforeTx, transaction::DbTxMut};
    use reth_ethereum_consensus::EthBeaconConsensus;
    use reth_evm::execute::BasicBlockExecutorProvider;
    use reth_evm_ethereum::execute::EthExecutionStrategyFactory;
    use reth_primitives::{Account, Bytecode, SealedBlock, StorageEntry};
    use reth_provider::{
        test_utils::create_test_provider_factory, AccountReader, DatabaseProviderFactory,
        ReceiptProvider, StaticFileProviderFactory,
    };
    use reth_prune::PruneModes;
    use reth_prune_types::{PruneMode, ReceiptsLogPruneConfig};
    use reth_stages_api::StageUnitCheckpoint;
    use std::collections::BTreeMap;

    fn stage() -> ExecutionStage<BasicBlockExecutorProvider<EthExecutionStrategyFactory>> {
        let strategy_factory = EthExecutionStrategyFactory::ethereum(Arc::new(
            ChainSpecBuilder::mainnet().berlin_activated().build(),
        ));
        let executor_provider = BasicBlockExecutorProvider::new(strategy_factory);
        let consensus = Arc::new(EthBeaconConsensus::new(Arc::new(
            ChainSpecBuilder::mainnet().berlin_activated().build(),
        )));
        ExecutionStage::new(
            executor_provider,
            consensus,
            ExecutionStageThresholds {
                max_blocks: Some(100),
                max_changes: None,
                max_cumulative_gas: None,
                max_duration: None,
            },
            MERKLE_STAGE_DEFAULT_CLEAN_THRESHOLD,
            ExExManagerHandle::empty(),
        )
    }

    #[test]
    fn execution_checkpoint_matches() {
        let factory = create_test_provider_factory();

        let previous_stage_checkpoint = ExecutionCheckpoint {
            block_range: CheckpointBlockRange { from: 0, to: 0 },
            progress: EntitiesCheckpoint { processed: 1, total: 2 },
        };
        let previous_checkpoint = StageCheckpoint {
            block_number: 0,
            stage_checkpoint: Some(StageUnitCheckpoint::Execution(previous_stage_checkpoint)),
        };

        let stage_checkpoint = execution_checkpoint(
            &factory.static_file_provider(),
            previous_stage_checkpoint.block_range.from,
            previous_stage_checkpoint.block_range.to,
            previous_checkpoint,
        );

        assert!(
            matches!(stage_checkpoint, Ok(checkpoint) if checkpoint == previous_stage_checkpoint)
        );
    }

    #[test]
    fn execution_checkpoint_precedes() {
        let factory = create_test_provider_factory();
        let provider = factory.provider_rw().unwrap();

        let mut genesis_rlp = hex!("f901faf901f5a00000000000000000000000000000000000000000000000000000000000000000a01dcc4de8dec75d7aab85b567b6ccd41ad312451b948a7413f0a142fd40d49347942adc25665018aa1fe0e6bc666dac8fc2697ff9baa045571b40ae66ca7480791bbb2887286e4e4c4b1b298b191c889d6959023a32eda056e81f171bcc55a6ff8345e692c0f86e5b48e01b996cadc001622fb5e363b421a056e81f171bcc55a6ff8345e692c0f86e5b48e01b996cadc001622fb5e363b421b901000000000000000000000000000000000000000000000000000000000000000000000000000000000000000000000000000000000000000000000000000000000000000000000000000000000000000000000000000000000000000000000000000000000000000000000000000000000000000000000000000000000000000000000000000000000000000000000000000000000000000000000000000000000000000000000000000000000000000000000000000000000000000000000000000000000000000000000000000000000000000000000000000000000000000000000000000000000000000000000000000000000000000000000000000000000083020000808502540be400808000a00000000000000000000000000000000000000000000000000000000000000000880000000000000000c0c0").as_slice();
        let genesis = SealedBlock::<reth_primitives::Block>::decode(&mut genesis_rlp).unwrap();
        let mut block_rlp = hex!("f90262f901f9a075c371ba45999d87f4542326910a11af515897aebce5265d3f6acd1f1161f82fa01dcc4de8dec75d7aab85b567b6ccd41ad312451b948a7413f0a142fd40d49347942adc25665018aa1fe0e6bc666dac8fc2697ff9baa098f2dcd87c8ae4083e7017a05456c14eea4b1db2032126e27b3b1563d57d7cc0a08151d548273f6683169524b66ca9fe338b9ce42bc3540046c828fd939ae23bcba03f4e5c2ec5b2170b711d97ee755c160457bb58d8daa338e835ec02ae6860bbabb901000000000000000000000000000000000000000000000000000000000000000000000000000000000000000000000000000000000000000000000000000000000000000000000000000000000000000000000000000000000000000000000000000000000000000000000000000000000000000000000000000000000000000000000000000000000000000000000000000000000000000000000000000000000000000000000000000000000000000000000000000000000000000000000000000000000000000000000000000000000000000000000000000000000000000000000000000000000000000000000000000000000000000000000000000000000083020000018502540be40082a8798203e800a00000000000000000000000000000000000000000000000000000000000000000880000000000000000f863f861800a8405f5e10094100000000000000000000000000000000000000080801ba07e09e26678ed4fac08a249ebe8ed680bf9051a5e14ad223e4b2b9d26e0208f37a05f6e3f188e3e6eab7d7d3b6568f5eac7d687b08d307d3154ccd8c87b4630509bc0").as_slice();
        let block = SealedBlock::<reth_primitives::Block>::decode(&mut block_rlp).unwrap();
        provider.insert_historical_block(genesis.try_recover().unwrap()).unwrap();
        provider.insert_historical_block(block.clone().try_recover().unwrap()).unwrap();
        provider
            .static_file_provider()
            .latest_writer(StaticFileSegment::Headers)
            .unwrap()
            .commit()
            .unwrap();
        provider.commit().unwrap();

        let previous_stage_checkpoint = ExecutionCheckpoint {
            block_range: CheckpointBlockRange { from: 0, to: 0 },
            progress: EntitiesCheckpoint { processed: 1, total: 1 },
        };
        let previous_checkpoint = StageCheckpoint {
            block_number: 1,
            stage_checkpoint: Some(StageUnitCheckpoint::Execution(previous_stage_checkpoint)),
        };

        let stage_checkpoint =
            execution_checkpoint(&factory.static_file_provider(), 1, 1, previous_checkpoint);

        assert_matches!(stage_checkpoint, Ok(ExecutionCheckpoint {
            block_range: CheckpointBlockRange { from: 1, to: 1 },
            progress: EntitiesCheckpoint {
                processed,
                total
            }
        }) if processed == previous_stage_checkpoint.progress.processed &&
            total == previous_stage_checkpoint.progress.total + block.gas_used);
    }

    #[test]
    fn execution_checkpoint_recalculate_full_previous_some() {
        let factory = create_test_provider_factory();
        let provider = factory.provider_rw().unwrap();

        let mut genesis_rlp = hex!("f901faf901f5a00000000000000000000000000000000000000000000000000000000000000000a01dcc4de8dec75d7aab85b567b6ccd41ad312451b948a7413f0a142fd40d49347942adc25665018aa1fe0e6bc666dac8fc2697ff9baa045571b40ae66ca7480791bbb2887286e4e4c4b1b298b191c889d6959023a32eda056e81f171bcc55a6ff8345e692c0f86e5b48e01b996cadc001622fb5e363b421a056e81f171bcc55a6ff8345e692c0f86e5b48e01b996cadc001622fb5e363b421b901000000000000000000000000000000000000000000000000000000000000000000000000000000000000000000000000000000000000000000000000000000000000000000000000000000000000000000000000000000000000000000000000000000000000000000000000000000000000000000000000000000000000000000000000000000000000000000000000000000000000000000000000000000000000000000000000000000000000000000000000000000000000000000000000000000000000000000000000000000000000000000000000000000000000000000000000000000000000000000000000000000000000000000000000000000000083020000808502540be400808000a00000000000000000000000000000000000000000000000000000000000000000880000000000000000c0c0").as_slice();
        let genesis = SealedBlock::<reth_primitives::Block>::decode(&mut genesis_rlp).unwrap();
        let mut block_rlp = hex!("f90262f901f9a075c371ba45999d87f4542326910a11af515897aebce5265d3f6acd1f1161f82fa01dcc4de8dec75d7aab85b567b6ccd41ad312451b948a7413f0a142fd40d49347942adc25665018aa1fe0e6bc666dac8fc2697ff9baa098f2dcd87c8ae4083e7017a05456c14eea4b1db2032126e27b3b1563d57d7cc0a08151d548273f6683169524b66ca9fe338b9ce42bc3540046c828fd939ae23bcba03f4e5c2ec5b2170b711d97ee755c160457bb58d8daa338e835ec02ae6860bbabb901000000000000000000000000000000000000000000000000000000000000000000000000000000000000000000000000000000000000000000000000000000000000000000000000000000000000000000000000000000000000000000000000000000000000000000000000000000000000000000000000000000000000000000000000000000000000000000000000000000000000000000000000000000000000000000000000000000000000000000000000000000000000000000000000000000000000000000000000000000000000000000000000000000000000000000000000000000000000000000000000000000000000000000000000000000000083020000018502540be40082a8798203e800a00000000000000000000000000000000000000000000000000000000000000000880000000000000000f863f861800a8405f5e10094100000000000000000000000000000000000000080801ba07e09e26678ed4fac08a249ebe8ed680bf9051a5e14ad223e4b2b9d26e0208f37a05f6e3f188e3e6eab7d7d3b6568f5eac7d687b08d307d3154ccd8c87b4630509bc0").as_slice();
        let block = SealedBlock::<reth_primitives::Block>::decode(&mut block_rlp).unwrap();
        provider.insert_historical_block(genesis.try_recover().unwrap()).unwrap();
        provider.insert_historical_block(block.clone().try_recover().unwrap()).unwrap();
        provider
            .static_file_provider()
            .latest_writer(StaticFileSegment::Headers)
            .unwrap()
            .commit()
            .unwrap();
        provider.commit().unwrap();

        let previous_stage_checkpoint = ExecutionCheckpoint {
            block_range: CheckpointBlockRange { from: 0, to: 0 },
            progress: EntitiesCheckpoint { processed: 1, total: 1 },
        };
        let previous_checkpoint = StageCheckpoint {
            block_number: 1,
            stage_checkpoint: Some(StageUnitCheckpoint::Execution(previous_stage_checkpoint)),
        };

        let stage_checkpoint =
            execution_checkpoint(&factory.static_file_provider(), 1, 1, previous_checkpoint);

        assert_matches!(stage_checkpoint, Ok(ExecutionCheckpoint {
            block_range: CheckpointBlockRange { from: 1, to: 1 },
            progress: EntitiesCheckpoint {
                processed,
                total
            }
        }) if processed == previous_stage_checkpoint.progress.processed &&
            total == previous_stage_checkpoint.progress.total + block.gas_used());
    }

    #[test]
    fn execution_checkpoint_recalculate_full_previous_none() {
        let factory = create_test_provider_factory();
        let provider = factory.provider_rw().unwrap();

        let mut genesis_rlp = hex!("f901faf901f5a00000000000000000000000000000000000000000000000000000000000000000a01dcc4de8dec75d7aab85b567b6ccd41ad312451b948a7413f0a142fd40d49347942adc25665018aa1fe0e6bc666dac8fc2697ff9baa045571b40ae66ca7480791bbb2887286e4e4c4b1b298b191c889d6959023a32eda056e81f171bcc55a6ff8345e692c0f86e5b48e01b996cadc001622fb5e363b421a056e81f171bcc55a6ff8345e692c0f86e5b48e01b996cadc001622fb5e363b421b901000000000000000000000000000000000000000000000000000000000000000000000000000000000000000000000000000000000000000000000000000000000000000000000000000000000000000000000000000000000000000000000000000000000000000000000000000000000000000000000000000000000000000000000000000000000000000000000000000000000000000000000000000000000000000000000000000000000000000000000000000000000000000000000000000000000000000000000000000000000000000000000000000000000000000000000000000000000000000000000000000000000000000000000000000000000083020000808502540be400808000a00000000000000000000000000000000000000000000000000000000000000000880000000000000000c0c0").as_slice();
        let genesis = SealedBlock::<reth_primitives::Block>::decode(&mut genesis_rlp).unwrap();
        let mut block_rlp = hex!("f90262f901f9a075c371ba45999d87f4542326910a11af515897aebce5265d3f6acd1f1161f82fa01dcc4de8dec75d7aab85b567b6ccd41ad312451b948a7413f0a142fd40d49347942adc25665018aa1fe0e6bc666dac8fc2697ff9baa098f2dcd87c8ae4083e7017a05456c14eea4b1db2032126e27b3b1563d57d7cc0a08151d548273f6683169524b66ca9fe338b9ce42bc3540046c828fd939ae23bcba03f4e5c2ec5b2170b711d97ee755c160457bb58d8daa338e835ec02ae6860bbabb901000000000000000000000000000000000000000000000000000000000000000000000000000000000000000000000000000000000000000000000000000000000000000000000000000000000000000000000000000000000000000000000000000000000000000000000000000000000000000000000000000000000000000000000000000000000000000000000000000000000000000000000000000000000000000000000000000000000000000000000000000000000000000000000000000000000000000000000000000000000000000000000000000000000000000000000000000000000000000000000000000000000000000000000000000000000083020000018502540be40082a8798203e800a00000000000000000000000000000000000000000000000000000000000000000880000000000000000f863f861800a8405f5e10094100000000000000000000000000000000000000080801ba07e09e26678ed4fac08a249ebe8ed680bf9051a5e14ad223e4b2b9d26e0208f37a05f6e3f188e3e6eab7d7d3b6568f5eac7d687b08d307d3154ccd8c87b4630509bc0").as_slice();
        let block = SealedBlock::<reth_primitives::Block>::decode(&mut block_rlp).unwrap();
        provider.insert_historical_block(genesis.try_recover().unwrap()).unwrap();
        provider.insert_historical_block(block.clone().try_recover().unwrap()).unwrap();
        provider
            .static_file_provider()
            .latest_writer(StaticFileSegment::Headers)
            .unwrap()
            .commit()
            .unwrap();
        provider.commit().unwrap();

        let previous_checkpoint = StageCheckpoint { block_number: 1, stage_checkpoint: None };

        let stage_checkpoint =
            execution_checkpoint(&factory.static_file_provider(), 1, 1, previous_checkpoint);

        assert_matches!(stage_checkpoint, Ok(ExecutionCheckpoint {
            block_range: CheckpointBlockRange { from: 1, to: 1 },
            progress: EntitiesCheckpoint {
                processed: 0,
                total
            }
        }) if total == block.gas_used);
    }

    #[tokio::test]
    async fn sanity_execution_of_block() {
        let factory = create_test_provider_factory();
        let provider = factory.provider_rw().unwrap();
        let input = ExecInput { target: Some(1), checkpoint: None };
        let mut genesis_rlp = hex!("f901faf901f5a00000000000000000000000000000000000000000000000000000000000000000a01dcc4de8dec75d7aab85b567b6ccd41ad312451b948a7413f0a142fd40d49347942adc25665018aa1fe0e6bc666dac8fc2697ff9baa045571b40ae66ca7480791bbb2887286e4e4c4b1b298b191c889d6959023a32eda056e81f171bcc55a6ff8345e692c0f86e5b48e01b996cadc001622fb5e363b421a056e81f171bcc55a6ff8345e692c0f86e5b48e01b996cadc001622fb5e363b421b901000000000000000000000000000000000000000000000000000000000000000000000000000000000000000000000000000000000000000000000000000000000000000000000000000000000000000000000000000000000000000000000000000000000000000000000000000000000000000000000000000000000000000000000000000000000000000000000000000000000000000000000000000000000000000000000000000000000000000000000000000000000000000000000000000000000000000000000000000000000000000000000000000000000000000000000000000000000000000000000000000000000000000000000000000000000083020000808502540be400808000a00000000000000000000000000000000000000000000000000000000000000000880000000000000000c0c0").as_slice();
        let genesis = SealedBlock::<reth_primitives::Block>::decode(&mut genesis_rlp).unwrap();
        let mut block_rlp = hex!("f90262f901f9a075c371ba45999d87f4542326910a11af515897aebce5265d3f6acd1f1161f82fa01dcc4de8dec75d7aab85b567b6ccd41ad312451b948a7413f0a142fd40d49347942adc25665018aa1fe0e6bc666dac8fc2697ff9baa098f2dcd87c8ae4083e7017a05456c14eea4b1db2032126e27b3b1563d57d7cc0a08151d548273f6683169524b66ca9fe338b9ce42bc3540046c828fd939ae23bcba03f4e5c2ec5b2170b711d97ee755c160457bb58d8daa338e835ec02ae6860bbabb901000000000000000000000000000000000000000000000000000000000000000000000000000000000000000000000000000000000000000000000000000000000000000000000000000000000000000000000000000000000000000000000000000000000000000000000000000000000000000000000000000000000000000000000000000000000000000000000000000000000000000000000000000000000000000000000000000000000000000000000000000000000000000000000000000000000000000000000000000000000000000000000000000000000000000000000000000000000000000000000000000000000000000000000000000000000083020000018502540be40082a8798203e800a00000000000000000000000000000000000000000000000000000000000000000880000000000000000f863f861800a8405f5e10094100000000000000000000000000000000000000080801ba07e09e26678ed4fac08a249ebe8ed680bf9051a5e14ad223e4b2b9d26e0208f37a05f6e3f188e3e6eab7d7d3b6568f5eac7d687b08d307d3154ccd8c87b4630509bc0").as_slice();
        let block = SealedBlock::<reth_primitives::Block>::decode(&mut block_rlp).unwrap();
        provider.insert_historical_block(genesis.try_recover().unwrap()).unwrap();
        provider.insert_historical_block(block.clone().try_recover().unwrap()).unwrap();
        provider
            .static_file_provider()
            .latest_writer(StaticFileSegment::Headers)
            .unwrap()
            .commit()
            .unwrap();
        {
            let static_file_provider = provider.static_file_provider();
            let mut receipts_writer =
                static_file_provider.latest_writer(StaticFileSegment::Receipts).unwrap();
            receipts_writer.increment_block(0).unwrap();
            receipts_writer.commit().unwrap();
        }
        provider.commit().unwrap();

        // insert pre state
        let provider = factory.provider_rw().unwrap();

        let db_tx = provider.tx_ref();
        let acc1 = address!("1000000000000000000000000000000000000000");
        let acc2 = address!("a94f5374fce5edbc8e2a8697c15331677e6ebf0b");
        let code = hex!("5a465a905090036002900360015500");
        let balance = U256::from(0x3635c9adc5dea00000u128);
        let code_hash = keccak256(code);
        db_tx
            .put::<tables::PlainAccountState>(
                acc1,
                Account { nonce: 0, balance: U256::ZERO, bytecode_hash: Some(code_hash) },
            )
            .unwrap();
        db_tx
            .put::<tables::PlainAccountState>(
                acc2,
                Account { nonce: 0, balance, bytecode_hash: None },
            )
            .unwrap();
        db_tx.put::<tables::Bytecodes>(code_hash, Bytecode::new_raw(code.to_vec().into())).unwrap();
        provider.commit().unwrap();

        // execute

        // If there is a pruning configuration, then it's forced to use the database.
        // This way we test both cases.
        let modes = [None, Some(PruneModes::none())];
        let random_filter = ReceiptsLogPruneConfig(BTreeMap::from([(
            Address::random(),
            PruneMode::Distance(100000),
        )]));

        // Tests node with database and node with static files
        for mut mode in modes {
            let mut provider = factory.database_provider_rw().unwrap();

            if let Some(mode) = &mut mode {
                // Simulating a full node where we write receipts to database
                mode.receipts_log_filter = random_filter.clone();
            }

            let mut execution_stage = stage();
            provider.set_prune_modes(mode.clone().unwrap_or_default());

            let output = execution_stage.execute(&provider, input).unwrap();
            provider.commit().unwrap();

            assert_matches!(output, ExecOutput {
                checkpoint: StageCheckpoint {
                    block_number: 1,
                    stage_checkpoint: Some(StageUnitCheckpoint::Execution(ExecutionCheckpoint {
                        block_range: CheckpointBlockRange {
                            from: 1,
                            to: 1,
                        },
                        progress: EntitiesCheckpoint {
                            processed,
                            total
                        }
                    }))
                },
                done: true
            } if processed == total && total == block.gas_used);

            let provider = factory.provider().unwrap();

            // check post state
            let account1 = address!("1000000000000000000000000000000000000000");
            let account1_info =
                Account { balance: U256::ZERO, nonce: 0x00, bytecode_hash: Some(code_hash) };
            let account2 = address!("2adc25665018aa1fe0e6bc666dac8fc2697ff9ba");
            let account2_info = Account {
                balance: U256::from(0x1bc16d674ece94bau128),
                nonce: 0x00,
                bytecode_hash: None,
            };
            let account3 = address!("a94f5374fce5edbc8e2a8697c15331677e6ebf0b");
            let account3_info = Account {
                balance: U256::from(0x3635c9adc5de996b46u128),
                nonce: 0x01,
                bytecode_hash: None,
            };

            // assert accounts
            assert!(
                matches!(provider.basic_account(&account1), Ok(Some(acc)) if acc == account1_info)
            );
            assert!(
                matches!(provider.basic_account(&account2), Ok(Some(acc)) if acc == account2_info)
            );
            assert!(
                matches!(provider.basic_account(&account3), Ok(Some(acc)) if acc == account3_info)
            );
            // assert storage
            // Get on dupsort would return only first value. This is good enough for this test.
            assert!(matches!(
                provider.tx_ref().get::<tables::PlainStorageState>(account1),
                Ok(Some(entry)) if entry.key == B256::with_last_byte(1) && entry.value == U256::from(2)
            ));

            let mut provider = factory.database_provider_rw().unwrap();
            let mut stage = stage();
            provider.set_prune_modes(mode.unwrap_or_default());

            let _result = stage
                .unwind(
                    &provider,
                    UnwindInput { checkpoint: output.checkpoint, unwind_to: 0, bad_block: None },
                )
                .unwrap();
            provider.commit().unwrap();
        }
    }

    #[tokio::test]
    async fn sanity_execute_unwind() {
        let factory = create_test_provider_factory();
        let provider = factory.provider_rw().unwrap();
        let input = ExecInput { target: Some(1), checkpoint: None };
        let mut genesis_rlp = hex!("f901faf901f5a00000000000000000000000000000000000000000000000000000000000000000a01dcc4de8dec75d7aab85b567b6ccd41ad312451b948a7413f0a142fd40d49347942adc25665018aa1fe0e6bc666dac8fc2697ff9baa045571b40ae66ca7480791bbb2887286e4e4c4b1b298b191c889d6959023a32eda056e81f171bcc55a6ff8345e692c0f86e5b48e01b996cadc001622fb5e363b421a056e81f171bcc55a6ff8345e692c0f86e5b48e01b996cadc001622fb5e363b421b901000000000000000000000000000000000000000000000000000000000000000000000000000000000000000000000000000000000000000000000000000000000000000000000000000000000000000000000000000000000000000000000000000000000000000000000000000000000000000000000000000000000000000000000000000000000000000000000000000000000000000000000000000000000000000000000000000000000000000000000000000000000000000000000000000000000000000000000000000000000000000000000000000000000000000000000000000000000000000000000000000000000000000000000000000000000083020000808502540be400808000a00000000000000000000000000000000000000000000000000000000000000000880000000000000000c0c0").as_slice();
        let genesis = SealedBlock::<reth_primitives::Block>::decode(&mut genesis_rlp).unwrap();
        let mut block_rlp = hex!("f90262f901f9a075c371ba45999d87f4542326910a11af515897aebce5265d3f6acd1f1161f82fa01dcc4de8dec75d7aab85b567b6ccd41ad312451b948a7413f0a142fd40d49347942adc25665018aa1fe0e6bc666dac8fc2697ff9baa098f2dcd87c8ae4083e7017a05456c14eea4b1db2032126e27b3b1563d57d7cc0a08151d548273f6683169524b66ca9fe338b9ce42bc3540046c828fd939ae23bcba03f4e5c2ec5b2170b711d97ee755c160457bb58d8daa338e835ec02ae6860bbabb901000000000000000000000000000000000000000000000000000000000000000000000000000000000000000000000000000000000000000000000000000000000000000000000000000000000000000000000000000000000000000000000000000000000000000000000000000000000000000000000000000000000000000000000000000000000000000000000000000000000000000000000000000000000000000000000000000000000000000000000000000000000000000000000000000000000000000000000000000000000000000000000000000000000000000000000000000000000000000000000000000000000000000000000000000000000083020000018502540be40082a8798203e800a00000000000000000000000000000000000000000000000000000000000000000880000000000000000f863f861800a8405f5e10094100000000000000000000000000000000000000080801ba07e09e26678ed4fac08a249ebe8ed680bf9051a5e14ad223e4b2b9d26e0208f37a05f6e3f188e3e6eab7d7d3b6568f5eac7d687b08d307d3154ccd8c87b4630509bc0").as_slice();
        let block = SealedBlock::<reth_primitives::Block>::decode(&mut block_rlp).unwrap();
        provider.insert_historical_block(genesis.try_recover().unwrap()).unwrap();
        provider.insert_historical_block(block.clone().try_recover().unwrap()).unwrap();
        provider
            .static_file_provider()
            .latest_writer(StaticFileSegment::Headers)
            .unwrap()
            .commit()
            .unwrap();
        {
            let static_file_provider = provider.static_file_provider();
            let mut receipts_writer =
                static_file_provider.latest_writer(StaticFileSegment::Receipts).unwrap();
            receipts_writer.increment_block(0).unwrap();
            receipts_writer.commit().unwrap();
        }
        provider.commit().unwrap();

        // variables
        let code = hex!("5a465a905090036002900360015500");
        let balance = U256::from(0x3635c9adc5dea00000u128);
        let code_hash = keccak256(code);
        // pre state
        let provider = factory.provider_rw().unwrap();

        let db_tx = provider.tx_ref();
        let acc1 = address!("1000000000000000000000000000000000000000");
        let acc1_info = Account { nonce: 0, balance: U256::ZERO, bytecode_hash: Some(code_hash) };
        let acc2 = address!("a94f5374fce5edbc8e2a8697c15331677e6ebf0b");
        let acc2_info = Account { nonce: 0, balance, bytecode_hash: None };

        db_tx.put::<tables::PlainAccountState>(acc1, acc1_info).unwrap();
        db_tx.put::<tables::PlainAccountState>(acc2, acc2_info).unwrap();
        db_tx.put::<tables::Bytecodes>(code_hash, Bytecode::new_raw(code.to_vec().into())).unwrap();
        provider.commit().unwrap();

        // execute
        let mut provider = factory.database_provider_rw().unwrap();

        // If there is a pruning configuration, then it's forced to use the database.
        // This way we test both cases.
        let modes = [None, Some(PruneModes::none())];
        let random_filter = ReceiptsLogPruneConfig(BTreeMap::from([(
            Address::random(),
            PruneMode::Before(100000),
        )]));

        // Tests node with database and node with static files
        for mut mode in modes {
            if let Some(mode) = &mut mode {
                // Simulating a full node where we write receipts to database
                mode.receipts_log_filter = random_filter.clone();
            }

            // Test Execution
            let mut execution_stage = stage();
            provider.set_prune_modes(mode.clone().unwrap_or_default());

            let result = execution_stage.execute(&provider, input).unwrap();
            provider.commit().unwrap();

            // Test Unwind
            provider = factory.database_provider_rw().unwrap();
            let mut stage = stage();
            provider.set_prune_modes(mode.clone().unwrap_or_default());

            let result = stage
                .unwind(
                    &provider,
                    UnwindInput { checkpoint: result.checkpoint, unwind_to: 0, bad_block: None },
                )
                .unwrap();

            assert_matches!(result, UnwindOutput {
                checkpoint: StageCheckpoint {
                    block_number: 0,
                    stage_checkpoint: Some(StageUnitCheckpoint::Execution(ExecutionCheckpoint {
                        block_range: CheckpointBlockRange {
                            from: 1,
                            to: 1,
                        },
                        progress: EntitiesCheckpoint {
                            processed: 0,
                            total
                        }
                    }))
                }
            } if total == block.gas_used);

            // assert unwind stage
            assert!(matches!(provider.basic_account(&acc1), Ok(Some(acc)) if acc == acc1_info));
            assert!(matches!(provider.basic_account(&acc2), Ok(Some(acc)) if acc == acc2_info));

            let miner_acc = address!("2adc25665018aa1fe0e6bc666dac8fc2697ff9ba");
            assert!(matches!(provider.basic_account(&miner_acc), Ok(None)));

            assert!(matches!(provider.receipt(0), Ok(None)));
        }
    }

    #[tokio::test]
    async fn test_selfdestruct() {
        let test_db = TestStageDB::default();
        let provider = test_db.factory.database_provider_rw().unwrap();
        let input = ExecInput { target: Some(1), checkpoint: None };
        let mut genesis_rlp = hex!("f901f8f901f3a00000000000000000000000000000000000000000000000000000000000000000a01dcc4de8dec75d7aab85b567b6ccd41ad312451b948a7413f0a142fd40d49347942adc25665018aa1fe0e6bc666dac8fc2697ff9baa0c9ceb8372c88cb461724d8d3d87e8b933f6fc5f679d4841800e662f4428ffd0da056e81f171bcc55a6ff8345e692c0f86e5b48e01b996cadc001622fb5e363b421a056e81f171bcc55a6ff8345e692c0f86e5b48e01b996cadc001622fb5e363b421b90100000000000000000000000000000000000000000000000000000000000000000000000000000000000000000000000000000000000000000000000000000000000000000000000000000000000000000000000000000000000000000000000000000000000000000000000000000000000000000000000000000000000000000000000000000000000000000000000000000000000000000000000000000000000000000000000000000000000000000000000000000000000000000000000000000000000000000000000000000000000000000000000000000000000000000000000000000000000000000000000000000000000000000000000000000000008302000080830f4240808000a00000000000000000000000000000000000000000000000000000000000000000880000000000000000c0c0").as_slice();
        let genesis = SealedBlock::<reth_primitives::Block>::decode(&mut genesis_rlp).unwrap();
        let mut block_rlp = hex!("f9025ff901f7a0c86e8cc0310ae7c531c758678ddbfd16fc51c8cef8cec650b032de9869e8b94fa01dcc4de8dec75d7aab85b567b6ccd41ad312451b948a7413f0a142fd40d49347942adc25665018aa1fe0e6bc666dac8fc2697ff9baa050554882fbbda2c2fd93fdc466db9946ea262a67f7a76cc169e714f105ab583da00967f09ef1dfed20c0eacfaa94d5cd4002eda3242ac47eae68972d07b106d192a0e3c8b47fbfc94667ef4cceb17e5cc21e3b1eebd442cebb27f07562b33836290db90100000000000000000000000000000000000000000000000000000000000000000000000000000000000000000000000000000000000000000000000000000000000000000000000000000000000000000000000000000000000000000000000000000000000000000000000000000000000000000000000000000000000000000000000000000000000000000000000000000000000000000000000000000000000000000000000000000000000000000000000000000000000000000000000000000000000000000000000000000000000000000000000000000000000000000000000000000000000000000000000000000000000000000000000000000000008302000001830f42408238108203e800a00000000000000000000000000000000000000000000000000000000000000000880000000000000000f862f860800a83061a8094095e7baea6a6c7c4c2dfeb977efac326af552d8780801ba072ed817487b84ba367d15d2f039b5fc5f087d0a8882fbdf73e8cb49357e1ce30a0403d800545b8fc544f92ce8124e2255f8c3c6af93f28243a120585d4c4c6a2a3c0").as_slice();
        let block = SealedBlock::<reth_primitives::Block>::decode(&mut block_rlp).unwrap();
        provider.insert_historical_block(genesis.try_recover().unwrap()).unwrap();
        provider.insert_historical_block(block.clone().try_recover().unwrap()).unwrap();
        provider
            .static_file_provider()
            .latest_writer(StaticFileSegment::Headers)
            .unwrap()
            .commit()
            .unwrap();
        {
            let static_file_provider = provider.static_file_provider();
            let mut receipts_writer =
                static_file_provider.latest_writer(StaticFileSegment::Receipts).unwrap();
            receipts_writer.increment_block(0).unwrap();
            receipts_writer.commit().unwrap();
        }
        provider.commit().unwrap();

        // variables
        let caller_address = address!("a94f5374fce5edbc8e2a8697c15331677e6ebf0b");
        let destroyed_address = address!("095e7baea6a6c7c4c2dfeb977efac326af552d87");
        let beneficiary_address = address!("2adc25665018aa1fe0e6bc666dac8fc2697ff9ba");

        let code = hex!("73095e7baea6a6c7c4c2dfeb977efac326af552d8731ff00");
        let balance = U256::from(0x0de0b6b3a7640000u64);
        let code_hash = keccak256(code);

        // pre state
        let caller_info = Account { nonce: 0, balance, bytecode_hash: None };
        let destroyed_info =
            Account { nonce: 0, balance: U256::ZERO, bytecode_hash: Some(code_hash) };

        // set account
        let provider = test_db.factory.provider_rw().unwrap();
        provider.tx_ref().put::<tables::PlainAccountState>(caller_address, caller_info).unwrap();
        provider
            .tx_ref()
            .put::<tables::PlainAccountState>(destroyed_address, destroyed_info)
            .unwrap();
        provider
            .tx_ref()
            .put::<tables::Bytecodes>(code_hash, Bytecode::new_raw(code.to_vec().into()))
            .unwrap();
        // set storage to check when account gets destroyed.
        provider
            .tx_ref()
            .put::<tables::PlainStorageState>(
                destroyed_address,
                StorageEntry { key: B256::ZERO, value: U256::ZERO },
            )
            .unwrap();
        provider
            .tx_ref()
            .put::<tables::PlainStorageState>(
                destroyed_address,
                StorageEntry { key: B256::with_last_byte(1), value: U256::from(1u64) },
            )
            .unwrap();

        provider.commit().unwrap();

        // execute
        let provider = test_db.factory.database_provider_rw().unwrap();
        let mut execution_stage = stage();
        let _ = execution_stage.execute(&provider, input).unwrap();
        provider.commit().unwrap();

        // assert unwind stage
        let provider = test_db.factory.database_provider_rw().unwrap();
        assert!(matches!(provider.basic_account(&destroyed_address), Ok(None)));

        assert!(matches!(
            provider.tx_ref().get::<tables::PlainStorageState>(destroyed_address),
            Ok(None)
        ));
        // drops tx so that it returns write privilege to test_tx
        drop(provider);
        let plain_accounts = test_db.table::<tables::PlainAccountState>().unwrap();
        let plain_storage = test_db.table::<tables::PlainStorageState>().unwrap();

        assert_eq!(
            plain_accounts,
            vec![
                (
                    beneficiary_address,
                    Account {
                        nonce: 0,
                        balance: U256::from(0x1bc16d674eca30a0u64),
                        bytecode_hash: None
                    }
                ),
                (
                    caller_address,
                    Account {
                        nonce: 1,
                        balance: U256::from(0xde0b6b3a761cf60u64),
                        bytecode_hash: None
                    }
                )
            ]
        );
        assert!(plain_storage.is_empty());

        let account_changesets = test_db.table::<tables::AccountChangeSets>().unwrap();
        let storage_changesets = test_db.table::<tables::StorageChangeSets>().unwrap();

        assert_eq!(
            account_changesets,
            vec![
                (
                    block.number,
                    AccountBeforeTx { address: destroyed_address, info: Some(destroyed_info) },
                ),
                (block.number, AccountBeforeTx { address: beneficiary_address, info: None }),
                (
                    block.number,
                    AccountBeforeTx { address: caller_address, info: Some(caller_info) }
                ),
            ]
        );

        assert_eq!(
            storage_changesets,
            vec![
                (
                    (block.number, destroyed_address).into(),
                    StorageEntry { key: B256::ZERO, value: U256::ZERO }
                ),
                (
                    (block.number, destroyed_address).into(),
                    StorageEntry { key: B256::with_last_byte(1), value: U256::from(1u64) }
                )
            ]
        );
    }
}<|MERGE_RESOLUTION|>--- conflicted
+++ resolved
@@ -295,11 +295,7 @@
         self.ensure_consistency(provider, input.checkpoint().block_number, None)?;
 
         let db = StateProviderDatabase(LatestStateProviderRef::new(provider));
-<<<<<<< HEAD
-        let mut executor = self.executor_provider.batch_executor(db);
-=======
         let mut executor = self.executor_provider.executor(db);
->>>>>>> 4f73e1a4
 
         // Progress tracking
         let mut stage_progress = start_block;
@@ -412,15 +408,11 @@
 
         // prepare execution output for writing
         let time = Instant::now();
-<<<<<<< HEAD
-        let mut state = executor.finalize();
-=======
         let mut state = ExecutionOutcome::from_blocks(
             start_block,
             executor.into_state().take_bundle(),
             results,
         );
->>>>>>> 4f73e1a4
         let write_preparation_duration = time.elapsed();
 
         // log the gas per second for the range we just executed
