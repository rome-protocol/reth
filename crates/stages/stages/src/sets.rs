--- conflicted
+++ resolved
@@ -328,11 +328,7 @@
     PruneStage: Stage<Provider>,
 {
     fn builder(self) -> StageSetBuilder<Provider> {
-<<<<<<< HEAD
-        ExecutionStages::new(self.executor_factory, self.stages_config.clone())
-=======
         ExecutionStages::new(self.executor_provider, self.consensus, self.stages_config.clone())
->>>>>>> 4f73e1a4
             .builder()
             // If sender recovery prune mode is set, add the prune sender recovery stage.
             .add_stage_opt(self.prune_modes.sender_recovery.map(|prune_mode| {
@@ -366,17 +362,12 @@
 
 impl<E: BlockExecutorProvider> ExecutionStages<E> {
     /// Create a new set of execution stages with default values.
-<<<<<<< HEAD
-    pub const fn new(executor_factory: E, stages_config: StageConfig) -> Self {
-        Self { executor_factory, stages_config }
-=======
     pub const fn new(
         executor_provider: E,
         consensus: Arc<dyn FullConsensus<E::Primitives, Error = ConsensusError>>,
         stages_config: StageConfig,
     ) -> Self {
         Self { executor_provider, consensus, stages_config }
->>>>>>> 4f73e1a4
     }
 }
 
