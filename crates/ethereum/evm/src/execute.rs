//! Ethereum block execution strategy.

use core::str::FromStr;

use crate::{
    dao_fork::{DAO_HARDFORK_ACCOUNTS, DAO_HARDFORK_BENEFICIARY},
    EthEvmConfig,
};
use alloc::{boxed::Box, sync::Arc, vec::Vec};
use alloy_consensus::{BlockHeader, Transaction};
use alloy_eips::{eip6110, eip7685::Requests};
<<<<<<< HEAD
use reth_chainspec::{ChainSpec, EthChainSpec, EthereumHardfork, EthereumHardforks, MAINNET};
=======
use reth_chainspec::{ChainSpec, EthereumHardfork, EthereumHardforks, MAINNET};
>>>>>>> 4f73e1a4
use reth_consensus::ConsensusError;
use reth_ethereum_consensus::validate_block_post_execution;
use reth_evm::{
    execute::{
        balance_increment_state, BasicBlockExecutorProvider, BlockExecutionError,
        BlockExecutionStrategy, BlockExecutionStrategyFactory, BlockValidationError, ExecuteOutput,
    },
    state_change::post_block_balance_increments,
    system_calls::{OnStateHook, SystemCaller},
    ConfigureEvm, Database, Evm,
};
use reth_primitives::{EthPrimitives, Receipt, RecoveredBlock};
use reth_primitives_traits::{BlockBody, SignedTransaction};
use revm::db::State;
use revm_primitives::{db::DatabaseCommit, ResultAndState};
<<<<<<< HEAD
use rome_sdk::{rome_evm_client::Payer, rome_solana::{tower::SolanaTower, types::SyncAtomicRpcClient}, Rome, RomeConfig};
use rome_sdk::rome_evm_client::tx::TxBuilder;
use rome_sdk::Pubkey;
=======

>>>>>>> 4f73e1a4
/// Factory for [`EthExecutionStrategy`].
#[derive(Clone)]
pub struct EthExecutionStrategyFactory<EvmConfig = EthEvmConfig> {
    /// The chainspec
    chain_spec: Arc<ChainSpec>,
    /// How to create an EVM.
    evm_config: EvmConfig,
    /// Transaction builder 
    tx_builder: TxBuilder,
    /// Rome Config for Solana
    rome_config: RomeConfig,
}

impl EthExecutionStrategyFactory {
    /// Creates a new default ethereum executor strategy factory.
    pub async fn ethereum(chain_spec: Arc<ChainSpec>, rome_config: RomeConfig) -> Self {
        let evm_config = EthEvmConfig::new(chain_spec.clone());
        Self::new(chain_spec.clone(), evm_config, rome_config).await
    }
}

impl<EvmConfig> EthExecutionStrategyFactory<EvmConfig> {
    /// Creates a new executor strategy factory.
    pub async fn new(
        chain_spec: Arc<ChainSpec>,
        evm_config: EvmConfig,
        rome_config: RomeConfig,
    ) -> Self {
        let payers = Payer::from_config_list(&rome_config.payers).await.unwrap();
        let sync_rpc_client: SyncAtomicRpcClient =
            Arc::new(rome_config.solana_config.clone().into());
        let pubkey = Pubkey::from_str("My11111111111111111111111111111111111111111").unwrap(); // TODO
        let tx_builder = TxBuilder::new(chain_spec.chain_id(), pubkey, sync_rpc_client, payers);

        Self { chain_spec, evm_config, rome_config, tx_builder }
    }
}

impl<EvmConfig> BlockExecutionStrategyFactory for EthExecutionStrategyFactory<EvmConfig>
where
    EvmConfig: Clone
        + Unpin
        + Sync
        + Send
        + 'static
        + ConfigureEvm<
            Header = alloy_consensus::Header,
            Transaction = reth_primitives::TransactionSigned,
        >,
{
    type Primitives = EthPrimitives;

    type Strategy<DB: Database> = EthExecutionStrategy<DB, EvmConfig>;

    fn create_strategy<DB>(&self, db: DB) -> Self::Strategy<DB>
    where
        DB: Database,
    {
        let state =
            State::builder().with_database(db).with_bundle_update().without_state_clear().build();
            EthExecutionStrategy::new(state, self.chain_spec.clone(), self.evm_config.clone())
        }
}

/// Block execution strategy for Ethereum.
#[allow(missing_debug_implementations)]
pub struct EthExecutionStrategy<DB, EvmConfig>
where
    EvmConfig: Clone,
{
    /// The chainspec
    chain_spec: Arc<ChainSpec>,
    /// How to create an EVM.
    evm_config: EvmConfig,
    /// Current state for block execution.
    state: State<DB>,
    /// Utility to call system smart contracts.
    system_caller: SystemCaller<EvmConfig, ChainSpec>,
}

impl<DB, EvmConfig> EthExecutionStrategy<DB, EvmConfig>
where
    EvmConfig: Clone,
{
    /// Creates a new [`EthExecutionStrategy`]
    pub fn new(state: State<DB>, chain_spec: Arc<ChainSpec>, evm_config: EvmConfig) -> Self {
        let system_caller = SystemCaller::new(evm_config.clone(), chain_spec.clone());
        Self { state, chain_spec, evm_config, system_caller }
    }
}

impl<DB, EvmConfig> BlockExecutionStrategy for EthExecutionStrategy<DB, EvmConfig>
where
    DB: Database,
    EvmConfig: ConfigureEvm<
        Header = alloy_consensus::Header,
        Transaction = reth_primitives::TransactionSigned,
    >,
{
    type DB = DB;
    type Error = BlockExecutionError;
    type Primitives = EthPrimitives;

    fn apply_pre_execution_changes(
        &mut self,
        block: &RecoveredBlock<reth_primitives::Block>,
    ) -> Result<(), Self::Error> {
        // Set state clear flag if the block is after the Spurious Dragon hardfork.
        let state_clear_flag = self.chain_spec.is_spurious_dragon_active_at_block(block.number());
        self.state.set_state_clear_flag(state_clear_flag);

        let mut evm = self.evm_config.evm_for_block(&mut self.state, block.header());

        self.system_caller.apply_pre_execution_changes(block.header(), &mut evm)?;

        Ok(())
    }

    fn execute_transactions(
        &mut self,
        block: &RecoveredBlock<reth_primitives::Block>,
    ) -> Result<ExecuteOutput<Receipt>, Self::Error> {
        let mut evm = self.evm_config.evm_for_block(&mut self.state, block.header());

        let mut cumulative_gas_used = 0;
        let mut receipts = Vec::with_capacity(block.body().transaction_count());
        for (sender, transaction) in block.transactions_with_sender() {
            // The sum of the transaction's gas limit, Tg, and the gas utilized in this block prior,
            // must be no greater than the block's gasLimit.
            let block_available_gas = block.gas_limit() - cumulative_gas_used;
            if transaction.gas_limit() > block_available_gas {
                return Err(BlockValidationError::TransactionGasLimitMoreThanAvailableBlockGas {
                    transaction_gas_limit: transaction.gas_limit(),
                    block_available_gas,
                }
                .into())
            }

            let tx_env = self.evm_config.tx_env(transaction, *sender);

            // Execute transaction.
            let result_and_state = evm.transact(tx_env).map_err(move |err| {
                // Ensure hash is calculated for error log, if not already done
                BlockValidationError::EVM {
                    hash: transaction.recalculate_hash(),
                    error: Box::new(err),
                }
            })?;
            self.system_caller.on_state(&result_and_state.state);
            let ResultAndState { result, state } = result_and_state;
            evm.db_mut().commit(state);

            // append gas used
            cumulative_gas_used += result.gas_used();

            // Push transaction changeset and calculate header bloom filter for receipt.
            receipts.push(Receipt {
                tx_type: transaction.tx_type(),
                // Success flag was added in `EIP-658: Embedding transaction status code in
                // receipts`.
                success: result.is_success(),
                cumulative_gas_used,
                logs: result.into_logs(),
            });
        }
        Ok(ExecuteOutput { receipts, gas_used: cumulative_gas_used })
    }

    fn apply_post_execution_changes(
        &mut self,
        block: &RecoveredBlock<reth_primitives::Block>,
        receipts: &[Receipt],
    ) -> Result<Requests, Self::Error> {
        let mut evm = self.evm_config.evm_for_block(&mut self.state, block.header());

        let requests = if self.chain_spec.is_prague_active_at_timestamp(block.timestamp) {
            // Collect all EIP-6110 deposits
            let deposit_requests =
                crate::eip6110::parse_deposits_from_receipts(&self.chain_spec, receipts)?;

            let mut requests = Requests::default();

            if !deposit_requests.is_empty() {
                requests.push_request_with_type(eip6110::DEPOSIT_REQUEST_TYPE, deposit_requests);
            }

            requests.extend(self.system_caller.apply_post_execution_changes(&mut evm)?);
            requests
        } else {
            Requests::default()
        };
        drop(evm);

        let mut balance_increments = post_block_balance_increments(&self.chain_spec, block);

        // Irregular state change at Ethereum DAO hardfork
        if self.chain_spec.fork(EthereumHardfork::Dao).transitions_at_block(block.number()) {
            // drain balances from hardcoded addresses.
            let drained_balance: u128 = self
                .state
                .drain_balances(DAO_HARDFORK_ACCOUNTS)
                .map_err(|_| BlockValidationError::IncrementBalanceFailed)?
                .into_iter()
                .sum();

            // return balance to DAO beneficiary.
            *balance_increments.entry(DAO_HARDFORK_BENEFICIARY).or_default() += drained_balance;
        }
        // increment balances
        self.state
            .increment_balances(balance_increments.clone())
            .map_err(|_| BlockValidationError::IncrementBalanceFailed)?;
        // call state hook with changes due to balance increments.
        let balance_state = balance_increment_state(&balance_increments, &mut self.state)?;
        self.system_caller.on_state(&balance_state);

        Ok(requests)
    }

    fn state_ref(&self) -> &State<DB> {
        &self.state
    }

    fn state_mut(&mut self) -> &mut State<DB> {
        &mut self.state
    }

    fn into_state(self) -> State<Self::DB> {
        self.state
    }

    fn with_state_hook(&mut self, hook: Option<Box<dyn OnStateHook>>) {
        self.system_caller.with_state_hook(hook);
    }

    fn validate_block_post_execution(
        &self,
        block: &RecoveredBlock<reth_primitives::Block>,
        receipts: &[Receipt],
        requests: &Requests,
    ) -> Result<(), ConsensusError> {
        validate_block_post_execution(block, &self.chain_spec.clone(), receipts, requests)
    }
}

/// Helper type with backwards compatible methods to obtain Ethereum executor
/// providers.
#[derive(Debug)]
pub struct EthExecutorProvider;

impl EthExecutorProvider {
    /// Creates a new default ethereum executor provider.
    pub async fn ethereum(
        chain_spec: Arc<ChainSpec>,
        rome_config: RomeConfig,
    ) -> BasicBlockExecutorProvider<EthExecutionStrategyFactory> {
        BasicBlockExecutorProvider::new(
            EthExecutionStrategyFactory::ethereum(chain_spec, rome_config).await,
        )
    }
}

<<<<<<< HEAD
// #[cfg(test)]
// mod tests {
//     use super::*;
//     use alloy_consensus::{constants::ETH_TO_WEI, Header, TxLegacy};
//     use alloy_eips::{
//         eip2935::{HISTORY_STORAGE_ADDRESS, HISTORY_STORAGE_CODE},
//         eip4788::{BEACON_ROOTS_ADDRESS, BEACON_ROOTS_CODE, SYSTEM_ADDRESS},
//         eip4895::Withdrawal,
//         eip7002::{WITHDRAWAL_REQUEST_PREDEPLOY_ADDRESS, WITHDRAWAL_REQUEST_PREDEPLOY_CODE},
//         eip7685::EMPTY_REQUESTS_HASH,
//     };
//     use alloy_primitives::{b256, fixed_bytes, keccak256, Bytes, TxKind, B256, U256};
//     use reth_chainspec::{ChainSpecBuilder, ForkCondition};
//     use reth_evm::execute::{
//         BasicBlockExecutorProvider, BatchExecutor, BlockExecutorProvider, Executor,
//     };
//     use reth_execution_types::BlockExecutionOutput;
//     use reth_primitives::{Account, Block, BlockBody, Transaction};
//     use reth_primitives_traits::{crypto::secp256k1::public_key_to_address, Block as _};
//     use reth_revm::{
//         database::StateProviderDatabase, test_utils::StateProviderTest, Database, TransitionState,
//     };
//     use reth_testing_utils::generators::{self, sign_tx_with_key_pair};
//     use revm_primitives::{address, EvmState, BLOCKHASH_SERVE_WINDOW};
//     use secp256k1::{Keypair, Secp256k1};
//     use std::{collections::HashMap, sync::mpsc};

//     fn create_state_provider_with_beacon_root_contract() -> StateProviderTest {
//         let mut db = StateProviderTest::default();

//         let beacon_root_contract_account = Account {
//             balance: U256::ZERO,
//             bytecode_hash: Some(keccak256(BEACON_ROOTS_CODE.clone())),
//             nonce: 1,
//         };

//         db.insert_account(
//             BEACON_ROOTS_ADDRESS,
//             beacon_root_contract_account,
//             Some(BEACON_ROOTS_CODE.clone()),
//             HashMap::default(),
//         );

//         db
//     }

//     fn create_state_provider_with_withdrawal_requests_contract() -> StateProviderTest {
//         let mut db = StateProviderTest::default();

//         let withdrawal_requests_contract_account = Account {
//             nonce: 1,
//             balance: U256::ZERO,
//             bytecode_hash: Some(keccak256(WITHDRAWAL_REQUEST_PREDEPLOY_CODE.clone())),
//         };

//         db.insert_account(
//             WITHDRAWAL_REQUEST_PREDEPLOY_ADDRESS,
//             withdrawal_requests_contract_account,
//             Some(WITHDRAWAL_REQUEST_PREDEPLOY_CODE.clone()),
//             HashMap::default(),
//         );

//         db
//     }

//     fn executor_provider(
//         chain_spec: Arc<ChainSpec>,
//     ) -> BasicBlockExecutorProvider<EthExecutionStrategyFactory> {
//         let strategy_factory =
//             EthExecutionStrategyFactory::new(chain_spec.clone(), EthEvmConfig::new(chain_spec));

//         BasicBlockExecutorProvider::new(strategy_factory)
//     }

//     #[test]
//     fn eip_4788_non_genesis_call() {
//         let mut header =
//             Header { timestamp: 1, number: 1, excess_blob_gas: Some(0), ..Header::default() };

//         let db = create_state_provider_with_beacon_root_contract();

//         let chain_spec = Arc::new(
//             ChainSpecBuilder::from(&*MAINNET)
//                 .shanghai_activated()
//                 .with_fork(EthereumHardfork::Cancun, ForkCondition::Timestamp(1))
//                 .build(),
//         );

//         let provider = executor_provider(chain_spec);

//         let mut executor = provider.batch_executor(StateProviderDatabase::new(&db));

//         // attempt to execute a block without parent beacon block root, expect err
//         let err = executor
//             .execute_and_verify_one(&RecoveredBlock::new_unhashed(
//                 Block {
//                     header: header.clone(),
//                     body: BlockBody { transactions: vec![], ommers: vec![], withdrawals: None },
//                 },
//                 vec![],
//             ))
//             .expect_err(
//                 "Executing cancun block without parent beacon block root field should fail",
//             );

//         assert!(matches!(
//             err.as_validation().unwrap(),
//             BlockValidationError::MissingParentBeaconBlockRoot
//         ));

//         // fix header, set a gas limit
//         header.parent_beacon_block_root = Some(B256::with_last_byte(0x69));

//         // Now execute a block with the fixed header, ensure that it does not fail
//         executor
//             .execute_and_verify_one(&RecoveredBlock::new_unhashed(
//                 Block {
//                     header: header.clone(),
//                     body: BlockBody { transactions: vec![], ommers: vec![], withdrawals: None },
//                 },
//                 vec![],
//             ))
//             .unwrap();

//         // check the actual storage of the contract - it should be:
//         // * The storage value at header.timestamp % HISTORY_BUFFER_LENGTH should be
//         // header.timestamp
//         // * The storage value at header.timestamp % HISTORY_BUFFER_LENGTH + HISTORY_BUFFER_LENGTH
//         //   // should be parent_beacon_block_root
//         let history_buffer_length = 8191u64;
//         let timestamp_index = header.timestamp % history_buffer_length;
//         let parent_beacon_block_root_index =
//             timestamp_index % history_buffer_length + history_buffer_length;

//         let timestamp_storage = executor.with_state_mut(|state| {
//             state.storage(BEACON_ROOTS_ADDRESS, U256::from(timestamp_index)).unwrap()
//         });
//         assert_eq!(timestamp_storage, U256::from(header.timestamp));

//         // get parent beacon block root storage and compare
//         let parent_beacon_block_root_storage = executor.with_state_mut(|state| {
//             state
//                 .storage(BEACON_ROOTS_ADDRESS, U256::from(parent_beacon_block_root_index))
//                 .expect("storage value should exist")
//         });
//         assert_eq!(parent_beacon_block_root_storage, U256::from(0x69));
//     }

//     #[test]
//     fn eip_4788_no_code_cancun() {
//         // This test ensures that we "silently fail" when cancun is active and there is no code at
//         // // BEACON_ROOTS_ADDRESS
//         let header = Header {
//             timestamp: 1,
//             number: 1,
//             parent_beacon_block_root: Some(B256::with_last_byte(0x69)),
//             excess_blob_gas: Some(0),
//             ..Header::default()
//         };

//         let db = StateProviderTest::default();

//         // DON'T deploy the contract at genesis
//         let chain_spec = Arc::new(
//             ChainSpecBuilder::from(&*MAINNET)
//                 .shanghai_activated()
//                 .with_fork(EthereumHardfork::Cancun, ForkCondition::Timestamp(1))
//                 .build(),
//         );

//         let provider = executor_provider(chain_spec);

//         // attempt to execute an empty block with parent beacon block root, this should not fail
//         provider
//             .batch_executor(StateProviderDatabase::new(&db))
//             .execute_and_verify_one(&RecoveredBlock::new_unhashed(
//                 Block {
//                     header,
//                     body: BlockBody { transactions: vec![], ommers: vec![], withdrawals: None },
//                 },
//                 vec![],
//             ))
//             .expect(
//                 "Executing a block with no transactions while cancun is active should not fail",
//             );
//     }

//     #[test]
//     fn eip_4788_empty_account_call() {
//         // This test ensures that we do not increment the nonce of an empty SYSTEM_ADDRESS account
//         // // during the pre-block call

//         let mut db = create_state_provider_with_beacon_root_contract();

//         // insert an empty SYSTEM_ADDRESS
//         db.insert_account(SYSTEM_ADDRESS, Account::default(), None, HashMap::default());

//         let chain_spec = Arc::new(
//             ChainSpecBuilder::from(&*MAINNET)
//                 .shanghai_activated()
//                 .with_fork(EthereumHardfork::Cancun, ForkCondition::Timestamp(1))
//                 .build(),
//         );

//         let provider = executor_provider(chain_spec);

//         // construct the header for block one
//         let header = Header {
//             timestamp: 1,
//             number: 1,
//             parent_beacon_block_root: Some(B256::with_last_byte(0x69)),
//             excess_blob_gas: Some(0),
//             ..Header::default()
//         };

//         let mut executor = provider.batch_executor(StateProviderDatabase::new(&db));

//         // attempt to execute an empty block with parent beacon block root, this should not fail
//         executor
//             .execute_and_verify_one(&RecoveredBlock::new_unhashed(
//                 Block {
//                     header,
//                     body: BlockBody { transactions: vec![], ommers: vec![], withdrawals: None },
//                 },
//                 vec![],
//             ))
//             .expect(
//                 "Executing a block with no transactions while cancun is active should not fail",
//             );

//         // ensure that the nonce of the system address account has not changed
//         let nonce =
//             executor.with_state_mut(|state| state.basic(SYSTEM_ADDRESS).unwrap().unwrap().nonce);
//         assert_eq!(nonce, 0);
//     }

//     #[test]
//     fn eip_4788_genesis_call() {
//         let db = create_state_provider_with_beacon_root_contract();

//         // activate cancun at genesis
//         let chain_spec = Arc::new(
//             ChainSpecBuilder::from(&*MAINNET)
//                 .shanghai_activated()
//                 .with_fork(EthereumHardfork::Cancun, ForkCondition::Timestamp(0))
//                 .build(),
//         );

//         let mut header = chain_spec.genesis_header().clone();
//         let provider = executor_provider(chain_spec);
//         let mut executor = provider.batch_executor(StateProviderDatabase::new(&db));

//         // attempt to execute the genesis block with non-zero parent beacon block root, expect err
//         header.parent_beacon_block_root = Some(B256::with_last_byte(0x69));
//         let _err = executor
//             .execute_and_verify_one(&RecoveredBlock::new_unhashed(
//                 Block { header: header.clone(), body: Default::default() },
//                 vec![],
//             ))
//             .expect_err(
//                 "Executing genesis cancun block with non-zero parent beacon block root field
//     should fail",
//             );

//         // fix header
//         header.parent_beacon_block_root = Some(B256::ZERO);

//         // now try to process the genesis block again, this time ensuring that a system contract
//         // call does not occur
//         executor
//             .execute_and_verify_one(&RecoveredBlock::new_unhashed(
//                 Block { header, body: Default::default() },
//                 vec![],
//             ))
//             .unwrap();

//         // there is no system contract call so there should be NO STORAGE CHANGES
//         // this means we'll check the transition state
//         let transition_state = executor.with_state_mut(|state| {
//             state
//                 .transition_state
//                 .take()
//                 .expect("the evm should be initialized with bundle updates")
//         });

//         // assert that it is the default (empty) transition state
//         assert_eq!(transition_state, TransitionState::default());
//     }

//     #[test]
//     fn eip_4788_high_base_fee() {
//         // This test ensures that if we have a base fee, then we don't return an error when the
//         // system contract is called, due to the gas price being less than the base fee.
//         let header = Header {
//             timestamp: 1,
//             number: 1,
//             parent_beacon_block_root: Some(B256::with_last_byte(0x69)),
//             base_fee_per_gas: Some(u64::MAX),
//             excess_blob_gas: Some(0),
//             ..Header::default()
//         };

//         let db = create_state_provider_with_beacon_root_contract();

//         let chain_spec = Arc::new(
//             ChainSpecBuilder::from(&*MAINNET)
//                 .shanghai_activated()
//                 .with_fork(EthereumHardfork::Cancun, ForkCondition::Timestamp(1))
//                 .build(),
//         );

//         let provider = executor_provider(chain_spec);

//         // execute header
//         let mut executor = provider.batch_executor(StateProviderDatabase::new(&db));

//         // Now execute a block with the fixed header, ensure that it does not fail
//         executor
//             .execute_and_verify_one(&RecoveredBlock::new_unhashed(
//                 Block { header: header.clone(), body: Default::default() },
//                 vec![],
//             ))
//             .unwrap();

//         // check the actual storage of the contract - it should be:
//         // * The storage value at header.timestamp % HISTORY_BUFFER_LENGTH should be
//         // header.timestamp
//         // * The storage value at header.timestamp % HISTORY_BUFFER_LENGTH + HISTORY_BUFFER_LENGTH
//         //   // should be parent_beacon_block_root
//         let history_buffer_length = 8191u64;
//         let timestamp_index = header.timestamp % history_buffer_length;
//         let parent_beacon_block_root_index =
//             timestamp_index % history_buffer_length + history_buffer_length;

//         // get timestamp storage and compare
//         let timestamp_storage = executor.with_state_mut(|state| {
//             state.storage(BEACON_ROOTS_ADDRESS, U256::from(timestamp_index)).unwrap()
//         });
//         assert_eq!(timestamp_storage, U256::from(header.timestamp));

//         // get parent beacon block root storage and compare
//         let parent_beacon_block_root_storage = executor.with_state_mut(|state| {
//             state.storage(BEACON_ROOTS_ADDRESS, U256::from(parent_beacon_block_root_index)).unwrap()
//         });
//         assert_eq!(parent_beacon_block_root_storage, U256::from(0x69));
//     }

//     /// Create a state provider with blockhashes and the EIP-2935 system contract.
//     fn create_state_provider_with_block_hashes(latest_block: u64) -> StateProviderTest {
//         let mut db = StateProviderTest::default();
//         for block_number in 0..=latest_block {
//             db.insert_block_hash(block_number, keccak256(block_number.to_string()));
//         }

//         let blockhashes_contract_account = Account {
//             balance: U256::ZERO,
//             bytecode_hash: Some(keccak256(HISTORY_STORAGE_CODE.clone())),
//             nonce: 1,
//         };

//         db.insert_account(
//             HISTORY_STORAGE_ADDRESS,
//             blockhashes_contract_account,
//             Some(HISTORY_STORAGE_CODE.clone()),
//             HashMap::default(),
//         );

//         db
//     }
//     #[test]
//     fn eip_2935_pre_fork() {
//         let db = create_state_provider_with_block_hashes(1);

//         let chain_spec = Arc::new(
//             ChainSpecBuilder::from(&*MAINNET)
//                 .shanghai_activated()
//                 .with_fork(EthereumHardfork::Prague, ForkCondition::Never)
//                 .build(),
//         );

//         let provider = executor_provider(chain_spec);
//         let mut executor = provider.batch_executor(StateProviderDatabase::new(&db));

//         // construct the header for block one
//         let header = Header { timestamp: 1, number: 1, ..Header::default() };

//         // attempt to execute an empty block, this should not fail
//         executor
//             .execute_and_verify_one(&RecoveredBlock::new_unhashed(
//                 Block { header, body: Default::default() },
//                 vec![],
//             ))
//             .expect(
//                 "Executing a block with no transactions while Prague is active should not fail",
//             );

//         // ensure that the block hash was *not* written to storage, since this is before the fork
//         // was activated
//         //
//         // we load the account first, because revm expects it to be
//         // loaded
//         executor.with_state_mut(|state| state.basic(HISTORY_STORAGE_ADDRESS).unwrap());
//         assert!(executor.with_state_mut(|state| state
//             .storage(HISTORY_STORAGE_ADDRESS, U256::ZERO)
//             .unwrap()
//             .is_zero()));
//     }

//     #[test]
//     fn eip_2935_fork_activation_genesis() {
//         let db = create_state_provider_with_block_hashes(0);

//         let chain_spec = Arc::new(
//             ChainSpecBuilder::from(&*MAINNET)
//                 .shanghai_activated()
//                 .cancun_activated()
//                 .prague_activated()
//                 .build(),
//         );

//         let header = chain_spec.genesis_header().clone();
//         let provider = executor_provider(chain_spec);
//         let mut executor = provider.batch_executor(StateProviderDatabase::new(&db));

//         // attempt to execute genesis block, this should not fail
//         executor
//             .execute_and_verify_one(&RecoveredBlock::new_unhashed(
//                 Block { header, body: Default::default() },
//                 vec![],
//             ))
//             .expect(
//                 "Executing a block with no transactions while Prague is active should not fail",
//             );

//         // ensure that the block hash was *not* written to storage, since there are no blocks
//         // preceding genesis
//         //
//         // we load the account first, because revm expects it to be
//         // loaded
//         executor.with_state_mut(|state| state.basic(HISTORY_STORAGE_ADDRESS).unwrap());
//         assert!(executor.with_state_mut(|state| state
//             .storage(HISTORY_STORAGE_ADDRESS, U256::ZERO)
//             .unwrap()
//             .is_zero()));
//     }

//     #[test]
//     fn eip_2935_fork_activation_within_window_bounds() {
//         let fork_activation_block = (BLOCKHASH_SERVE_WINDOW - 10) as u64;
//         let db = create_state_provider_with_block_hashes(fork_activation_block);

//         let chain_spec = Arc::new(
//             ChainSpecBuilder::from(&*MAINNET)
//                 .shanghai_activated()
//                 .cancun_activated()
//                 .with_fork(EthereumHardfork::Prague, ForkCondition::Timestamp(1))
//                 .build(),
//         );

//         let header = Header {
//             parent_hash: B256::random(),
//             timestamp: 1,
//             number: fork_activation_block,
//             requests_hash: Some(EMPTY_REQUESTS_HASH),
//             excess_blob_gas: Some(0),
//             parent_beacon_block_root: Some(B256::random()),
//             ..Header::default()
//         };
//         let provider = executor_provider(chain_spec);
//         let mut executor = provider.batch_executor(StateProviderDatabase::new(&db));

//         // attempt to execute the fork activation block, this should not fail
//         executor
//             .execute_and_verify_one(&RecoveredBlock::new_unhashed(
//                 Block { header, body: Default::default() },
//                 vec![],
//             ))
//             .expect(
//                 "Executing a block with no transactions while Prague is active should not fail",
//             );

//         // the hash for the ancestor of the fork activation block should be present
//         assert!(executor
//             .with_state_mut(|state| state.basic(HISTORY_STORAGE_ADDRESS).unwrap().is_some()));
//         assert_ne!(
//             executor.with_state_mut(|state| state
//                 .storage(HISTORY_STORAGE_ADDRESS, U256::from(fork_activation_block - 1))
//                 .unwrap()),
//             U256::ZERO
//         );

//         // the hash of the block itself should not be in storage
//         assert!(executor.with_state_mut(|state| state
//             .storage(HISTORY_STORAGE_ADDRESS, U256::from(fork_activation_block))
//             .unwrap()
//             .is_zero()));
//     }

//     // <https://github.com/ethereum/EIPs/pull/9144>
//     #[test]
//     fn eip_2935_fork_activation_outside_window_bounds() {
//         let fork_activation_block = (BLOCKHASH_SERVE_WINDOW + 256) as u64;
//         let db = create_state_provider_with_block_hashes(fork_activation_block);

//         let chain_spec = Arc::new(
//             ChainSpecBuilder::from(&*MAINNET)
//                 .shanghai_activated()
//                 .cancun_activated()
//                 .with_fork(EthereumHardfork::Prague, ForkCondition::Timestamp(1))
//                 .build(),
//         );

//         let provider = executor_provider(chain_spec);
//         let mut executor = provider.batch_executor(StateProviderDatabase::new(&db));

//         let header = Header {
//             parent_hash: B256::random(),
//             timestamp: 1,
//             number: fork_activation_block,
//             requests_hash: Some(EMPTY_REQUESTS_HASH),
//             excess_blob_gas: Some(0),
//             parent_beacon_block_root: Some(B256::random()),
//             ..Header::default()
//         };

//         // attempt to execute the fork activation block, this should not fail
//         executor
//             .execute_and_verify_one(&RecoveredBlock::new_unhashed(
//                 Block { header, body: Default::default() },
//                 vec![],
//             ))
//             .expect(
//                 "Executing a block with no transactions while Prague is active should not fail",
//             );

//         // the hash for the ancestor of the fork activation block should be present
//         assert!(executor
//             .with_state_mut(|state| state.basic(HISTORY_STORAGE_ADDRESS).unwrap().is_some()));
//     }

//     #[test]
//     fn eip_2935_state_transition_inside_fork() {
//         let db = create_state_provider_with_block_hashes(2);

//         let chain_spec = Arc::new(
//             ChainSpecBuilder::from(&*MAINNET)
//                 .shanghai_activated()
//                 .cancun_activated()
//                 .prague_activated()
//                 .build(),
//         );

//         let header = chain_spec.genesis_header().clone();
//         let header_hash = header.hash_slow();

//         let provider = executor_provider(chain_spec);
//         let mut executor = provider.batch_executor(StateProviderDatabase::new(&db));

//         // attempt to execute the genesis block, this should not fail
//         executor
//             .execute_and_verify_one(&RecoveredBlock::new_unhashed(
//                 Block { header, body: Default::default() },
//                 vec![],
//             ))
//             .expect(
//                 "Executing a block with no transactions while Prague is active should not fail",
//             );

//         // nothing should be written as the genesis has no ancestors
//         //
//         // we load the account first, because revm expects it to be
//         // loaded
//         executor.with_state_mut(|state| state.basic(HISTORY_STORAGE_ADDRESS).unwrap());
//         assert!(executor.with_state_mut(|state| state
//             .storage(HISTORY_STORAGE_ADDRESS, U256::ZERO)
//             .unwrap()
//             .is_zero()));

//         // attempt to execute block 1, this should not fail
//         let header = Header {
//             parent_hash: header_hash,
//             timestamp: 1,
//             number: 1,
//             requests_hash: Some(EMPTY_REQUESTS_HASH),
//             excess_blob_gas: Some(0),
//             parent_beacon_block_root: Some(B256::random()),
//             ..Header::default()
//         };
//         let header_hash = header.hash_slow();

//         executor
//             .execute_and_verify_one(&RecoveredBlock::new_unhashed(
//                 Block { header, body: Default::default() },
//                 vec![],
//             ))
//             .expect(
//                 "Executing a block with no transactions while Prague is active should not fail",
//             );

//         // the block hash of genesis should now be in storage, but not block 1
//         assert!(executor
//             .with_state_mut(|state| state.basic(HISTORY_STORAGE_ADDRESS).unwrap().is_some()));
//         assert_ne!(
//             executor.with_state_mut(|state| state
//                 .storage(HISTORY_STORAGE_ADDRESS, U256::ZERO)
//                 .unwrap()),
//             U256::ZERO
//         );
//         assert!(executor.with_state_mut(|state| state
//             .storage(HISTORY_STORAGE_ADDRESS, U256::from(1))
//             .unwrap()
//             .is_zero()));

//         // attempt to execute block 2, this should not fail
//         let header = Header {
//             parent_hash: header_hash,
//             timestamp: 1,
//             number: 2,
//             requests_hash: Some(EMPTY_REQUESTS_HASH),
//             excess_blob_gas: Some(0),
//             parent_beacon_block_root: Some(B256::random()),
//             ..Header::default()
//         };

//         executor
//             .execute_and_verify_one(&RecoveredBlock::new_unhashed(
//                 Block { header, body: Default::default() },
//                 vec![],
//             ))
//             .expect(
//                 "Executing a block with no transactions while Prague is active should not fail",
//             );

//         // the block hash of genesis and block 1 should now be in storage, but not block 2
//         assert!(executor
//             .with_state_mut(|state| state.basic(HISTORY_STORAGE_ADDRESS).unwrap().is_some()));
//         assert_ne!(
//             executor.with_state_mut(|state| state
//                 .storage(HISTORY_STORAGE_ADDRESS, U256::ZERO)
//                 .unwrap()),
//             U256::ZERO
//         );
//         assert_ne!(
//             executor.with_state_mut(|state| state
//                 .storage(HISTORY_STORAGE_ADDRESS, U256::from(1))
//                 .unwrap()),
//             U256::ZERO
//         );
//         assert!(executor.with_state_mut(|state| state
//             .storage(HISTORY_STORAGE_ADDRESS, U256::from(2))
//             .unwrap()
//             .is_zero()));
//     }

//     #[test]
//     fn eip_7002() {
//         let chain_spec = Arc::new(
//             ChainSpecBuilder::from(&*MAINNET)
//                 .shanghai_activated()
//                 .cancun_activated()
//                 .prague_activated()
//                 .build(),
//         );

//         let mut db = create_state_provider_with_withdrawal_requests_contract();

//         let secp = Secp256k1::new();
//         let sender_key_pair = Keypair::new(&secp, &mut generators::rng());
//         let sender_address = public_key_to_address(sender_key_pair.public_key());

//         db.insert_account(
//             sender_address,
//             Account { nonce: 1, balance: U256::from(ETH_TO_WEI), bytecode_hash: None },
//             None,
//             HashMap::default(),
//         );

//         // https://github.com/lightclient/sys-asm/blob/9282bdb9fd64e024e27f60f507486ffb2183cba2/test/Withdrawal.t.sol.in#L36
//         let validator_public_key = fixed_bytes!("111111111111111111111111111111111111111111111111111111111111111111111111111111111111111111111111");
//         let withdrawal_amount = fixed_bytes!("0203040506070809");
//         let input: Bytes = [&validator_public_key[..], &withdrawal_amount[..]].concat().into();
//         assert_eq!(input.len(), 56);

//         let mut header = chain_spec.genesis_header().clone();
//         header.gas_limit = 1_500_000;
//         // measured
//         header.gas_used = 135_856;
//         header.receipts_root =
//             b256!("b31a3e47b902e9211c4d349af4e4c5604ce388471e79ca008907ae4616bb0ed3");

//         let tx = sign_tx_with_key_pair(
//             sender_key_pair,
//             Transaction::Legacy(TxLegacy {
//                 chain_id: Some(chain_spec.chain.id()),
//                 nonce: 1,
//                 gas_price: header.base_fee_per_gas.unwrap().into(),
//                 gas_limit: header.gas_used,
//                 to: TxKind::Call(WITHDRAWAL_REQUEST_PREDEPLOY_ADDRESS),
//                 // `MIN_WITHDRAWAL_REQUEST_FEE`
//                 value: U256::from(2),
//                 input,
//             }),
//         );

//         let provider = executor_provider(chain_spec);

//         let executor = provider.executor(StateProviderDatabase::new(&db));

//         let BlockExecutionOutput { receipts, requests, .. } = executor
//             .execute(
//                 &Block { header, body: BlockBody { transactions: vec![tx], ..Default::default() } }
//                     .try_into_recovered()
//                     .unwrap(),
//             )
//             .unwrap();

//         let receipt = receipts.first().unwrap();
//         assert!(receipt.success);

//         // There should be exactly one entry with withdrawal requests
//         assert_eq!(requests.len(), 1);
//         assert_eq!(requests[0][0], 1);
//     }

//     #[test]
//     fn block_gas_limit_error() {
//         // Create a chain specification with fork conditions set for Prague
//         let chain_spec = Arc::new(
//             ChainSpecBuilder::from(&*MAINNET)
//                 .shanghai_activated()
//                 .with_fork(EthereumHardfork::Prague, ForkCondition::Timestamp(0))
//                 .build(),
//         );

//         // Create a state provider with the withdrawal requests contract pre-deployed
//         let mut db = create_state_provider_with_withdrawal_requests_contract();

//         // Initialize Secp256k1 for key pair generation
//         let secp = Secp256k1::new();
//         // Generate a new key pair for the sender
//         let sender_key_pair = Keypair::new(&secp, &mut generators::rng());
//         // Get the sender's address from the public key
//         let sender_address = public_key_to_address(sender_key_pair.public_key());

//         // Insert the sender account into the state with a nonce of 1 and a balance of 1 ETH in Wei
//         db.insert_account(
//             sender_address,
//             Account { nonce: 1, balance: U256::from(ETH_TO_WEI), bytecode_hash: None },
//             None,
//             HashMap::default(),
//         );

//         // Define the validator public key and withdrawal amount as fixed bytes
//         let validator_public_key = fixed_bytes!("111111111111111111111111111111111111111111111111111111111111111111111111111111111111111111111111");
//         let withdrawal_amount = fixed_bytes!("2222222222222222");
//         // Concatenate the validator public key and withdrawal amount into a single byte array
//         let input: Bytes = [&validator_public_key[..], &withdrawal_amount[..]].concat().into();
//         // Ensure the input length is 56 bytes
//         assert_eq!(input.len(), 56);

//         // Create a genesis block header with a specified gas limit and gas used
//         let mut header = chain_spec.genesis_header().clone();
//         header.gas_limit = 1_500_000;
//         header.gas_used = 134_807;
//         header.receipts_root =
//             b256!("b31a3e47b902e9211c4d349af4e4c5604ce388471e79ca008907ae4616bb0ed3");

//         // Create a transaction with a gas limit higher than the block gas limit
//         let tx = sign_tx_with_key_pair(
//             sender_key_pair,
//             Transaction::Legacy(TxLegacy {
//                 chain_id: Some(chain_spec.chain.id()),
//                 nonce: 1,
//                 gas_price: header.base_fee_per_gas.unwrap().into(),
//                 gas_limit: 2_500_000, // higher than block gas limit
//                 to: TxKind::Call(WITHDRAWAL_REQUEST_PREDEPLOY_ADDRESS),
//                 value: U256::from(1),
//                 input,
//             }),
//         );

//         // Create an executor from the state provider
//         let executor = executor_provider(chain_spec).executor(StateProviderDatabase::new(&db));

//         // Execute the block and capture the result
//         let exec_result = executor.execute(
//             &Block { header, body: BlockBody { transactions: vec![tx], ..Default::default() } }
//                 .try_into_recovered()
//                 .unwrap(),
//         );

//         // Check if the execution result is an error and assert the specific error type
//         match exec_result {
//             Ok(_) => panic!("Expected block gas limit error"),
//             Err(err) => assert!(matches!(
//                 *err.as_validation().unwrap(),
//                 BlockValidationError::TransactionGasLimitMoreThanAvailableBlockGas {
//                     transaction_gas_limit: 2_500_000,
//                     block_available_gas: 1_500_000,
//                 }
//             )),
//         }
//     }

//     #[test]
//     fn test_balance_increment_not_duplicated() {
//         let chain_spec = Arc::new(
//             ChainSpecBuilder::from(&*MAINNET)
//                 .shanghai_activated()
//                 .cancun_activated()
//                 .prague_activated()
//                 .build(),
//         );

//         let withdrawal_recipient = address!("1000000000000000000000000000000000000000");

//         let mut db = StateProviderTest::default();
//         let initial_balance = 100;
//         db.insert_account(
//             withdrawal_recipient,
//             Account { balance: U256::from(initial_balance), nonce: 1, bytecode_hash: None },
//             None,
//             HashMap::default(),
//         );

//         let withdrawal =
//             Withdrawal { index: 0, validator_index: 0, address: withdrawal_recipient, amount: 1 };

//         let header = Header {
//             timestamp: 1,
//             number: 1,
//             excess_blob_gas: Some(0),
//             parent_beacon_block_root: Some(B256::random()),
//             ..Header::default()
//         };

//         let block = &RecoveredBlock::new_unhashed(
//             Block {
//                 header,
//                 body: BlockBody {
//                     transactions: vec![],
//                     ommers: vec![],
//                     withdrawals: Some(vec![withdrawal].into()),
//                 },
//             },
//             vec![],
//         );

//         let provider = executor_provider(chain_spec);
//         let executor = provider.executor(StateProviderDatabase::new(&db));

//         let (tx, rx) = mpsc::channel();
//         let tx_clone = tx.clone();

//         let _output = executor
//             .execute_with_state_hook(block, move |state: &EvmState| {
//                 if let Some(account) = state.get(&withdrawal_recipient) {
//                     let _ = tx_clone.send(account.info.balance);
//                 }
//             })
//             .expect("Block execution should succeed");

//         drop(tx);
//         let balance_changes: Vec<U256> = rx.try_iter().collect();

//         if let Some(final_balance) = balance_changes.last() {
//             let expected_final_balance = U256::from(initial_balance) + U256::from(1_000_000_000); // initial + 1 Gwei in Wei
//             assert_eq!(
//                 *final_balance, expected_final_balance,
//                 "Final balance should match expected value after withdrawal"
//             );
//         }
//     }
// }
=======
#[cfg(test)]
mod tests {
    use super::*;
    use alloy_consensus::{constants::ETH_TO_WEI, Header, TxLegacy};
    use alloy_eips::{
        eip2935::{HISTORY_STORAGE_ADDRESS, HISTORY_STORAGE_CODE},
        eip4788::{BEACON_ROOTS_ADDRESS, BEACON_ROOTS_CODE, SYSTEM_ADDRESS},
        eip4895::Withdrawal,
        eip7002::{WITHDRAWAL_REQUEST_PREDEPLOY_ADDRESS, WITHDRAWAL_REQUEST_PREDEPLOY_CODE},
        eip7685::EMPTY_REQUESTS_HASH,
    };
    use alloy_primitives::{b256, fixed_bytes, keccak256, Bytes, TxKind, B256, U256};
    use reth_chainspec::{ChainSpecBuilder, ForkCondition};
    use reth_evm::execute::{BasicBlockExecutorProvider, BlockExecutorProvider, Executor};
    use reth_execution_types::BlockExecutionResult;
    use reth_primitives::{Account, Block, BlockBody, Transaction};
    use reth_primitives_traits::{crypto::secp256k1::public_key_to_address, Block as _};
    use reth_revm::{
        database::StateProviderDatabase, test_utils::StateProviderTest, Database, TransitionState,
    };
    use reth_testing_utils::generators::{self, sign_tx_with_key_pair};
    use revm_primitives::{address, EvmState, BLOCKHASH_SERVE_WINDOW};
    use secp256k1::{Keypair, Secp256k1};
    use std::{collections::HashMap, sync::mpsc};

    fn create_state_provider_with_beacon_root_contract() -> StateProviderTest {
        let mut db = StateProviderTest::default();

        let beacon_root_contract_account = Account {
            balance: U256::ZERO,
            bytecode_hash: Some(keccak256(BEACON_ROOTS_CODE.clone())),
            nonce: 1,
        };

        db.insert_account(
            BEACON_ROOTS_ADDRESS,
            beacon_root_contract_account,
            Some(BEACON_ROOTS_CODE.clone()),
            HashMap::default(),
        );

        db
    }

    fn create_state_provider_with_withdrawal_requests_contract() -> StateProviderTest {
        let mut db = StateProviderTest::default();

        let withdrawal_requests_contract_account = Account {
            nonce: 1,
            balance: U256::ZERO,
            bytecode_hash: Some(keccak256(WITHDRAWAL_REQUEST_PREDEPLOY_CODE.clone())),
        };

        db.insert_account(
            WITHDRAWAL_REQUEST_PREDEPLOY_ADDRESS,
            withdrawal_requests_contract_account,
            Some(WITHDRAWAL_REQUEST_PREDEPLOY_CODE.clone()),
            HashMap::default(),
        );

        db
    }

    fn executor_provider(
        chain_spec: Arc<ChainSpec>,
    ) -> BasicBlockExecutorProvider<EthExecutionStrategyFactory> {
        let strategy_factory =
            EthExecutionStrategyFactory::new(chain_spec.clone(), EthEvmConfig::new(chain_spec));

        BasicBlockExecutorProvider::new(strategy_factory)
    }

    #[test]
    fn eip_4788_non_genesis_call() {
        let mut header =
            Header { timestamp: 1, number: 1, excess_blob_gas: Some(0), ..Header::default() };

        let db = create_state_provider_with_beacon_root_contract();

        let chain_spec = Arc::new(
            ChainSpecBuilder::from(&*MAINNET)
                .shanghai_activated()
                .with_fork(EthereumHardfork::Cancun, ForkCondition::Timestamp(1))
                .build(),
        );

        let provider = executor_provider(chain_spec);

        let mut executor = provider.executor(StateProviderDatabase::new(&db));

        // attempt to execute a block without parent beacon block root, expect err
        let err = executor
            .execute_one(&RecoveredBlock::new_unhashed(
                Block {
                    header: header.clone(),
                    body: BlockBody { transactions: vec![], ommers: vec![], withdrawals: None },
                },
                vec![],
            ))
            .expect_err(
                "Executing cancun block without parent beacon block root field should fail",
            );

        assert!(matches!(
            err.as_validation().unwrap(),
            BlockValidationError::MissingParentBeaconBlockRoot
        ));

        // fix header, set a gas limit
        header.parent_beacon_block_root = Some(B256::with_last_byte(0x69));

        // Now execute a block with the fixed header, ensure that it does not fail
        executor
            .execute_one(&RecoveredBlock::new_unhashed(
                Block {
                    header: header.clone(),
                    body: BlockBody { transactions: vec![], ommers: vec![], withdrawals: None },
                },
                vec![],
            ))
            .unwrap();

        // check the actual storage of the contract - it should be:
        // * The storage value at header.timestamp % HISTORY_BUFFER_LENGTH should be
        // header.timestamp
        // * The storage value at header.timestamp % HISTORY_BUFFER_LENGTH + HISTORY_BUFFER_LENGTH
        //   // should be parent_beacon_block_root
        let history_buffer_length = 8191u64;
        let timestamp_index = header.timestamp % history_buffer_length;
        let parent_beacon_block_root_index =
            timestamp_index % history_buffer_length + history_buffer_length;

        let timestamp_storage = executor.with_state_mut(|state| {
            state.storage(BEACON_ROOTS_ADDRESS, U256::from(timestamp_index)).unwrap()
        });
        assert_eq!(timestamp_storage, U256::from(header.timestamp));

        // get parent beacon block root storage and compare
        let parent_beacon_block_root_storage = executor.with_state_mut(|state| {
            state
                .storage(BEACON_ROOTS_ADDRESS, U256::from(parent_beacon_block_root_index))
                .expect("storage value should exist")
        });
        assert_eq!(parent_beacon_block_root_storage, U256::from(0x69));
    }

    #[test]
    fn eip_4788_no_code_cancun() {
        // This test ensures that we "silently fail" when cancun is active and there is no code at
        // // BEACON_ROOTS_ADDRESS
        let header = Header {
            timestamp: 1,
            number: 1,
            parent_beacon_block_root: Some(B256::with_last_byte(0x69)),
            excess_blob_gas: Some(0),
            ..Header::default()
        };

        let db = StateProviderTest::default();

        // DON'T deploy the contract at genesis
        let chain_spec = Arc::new(
            ChainSpecBuilder::from(&*MAINNET)
                .shanghai_activated()
                .with_fork(EthereumHardfork::Cancun, ForkCondition::Timestamp(1))
                .build(),
        );

        let provider = executor_provider(chain_spec);

        // attempt to execute an empty block with parent beacon block root, this should not fail
        provider
            .executor(StateProviderDatabase::new(&db))
            .execute_one(&RecoveredBlock::new_unhashed(
                Block {
                    header,
                    body: BlockBody { transactions: vec![], ommers: vec![], withdrawals: None },
                },
                vec![],
            ))
            .expect(
                "Executing a block with no transactions while cancun is active should not fail",
            );
    }

    #[test]
    fn eip_4788_empty_account_call() {
        // This test ensures that we do not increment the nonce of an empty SYSTEM_ADDRESS account
        // // during the pre-block call

        let mut db = create_state_provider_with_beacon_root_contract();

        // insert an empty SYSTEM_ADDRESS
        db.insert_account(SYSTEM_ADDRESS, Account::default(), None, HashMap::default());

        let chain_spec = Arc::new(
            ChainSpecBuilder::from(&*MAINNET)
                .shanghai_activated()
                .with_fork(EthereumHardfork::Cancun, ForkCondition::Timestamp(1))
                .build(),
        );

        let provider = executor_provider(chain_spec);

        // construct the header for block one
        let header = Header {
            timestamp: 1,
            number: 1,
            parent_beacon_block_root: Some(B256::with_last_byte(0x69)),
            excess_blob_gas: Some(0),
            ..Header::default()
        };

        let mut executor = provider.executor(StateProviderDatabase::new(&db));

        // attempt to execute an empty block with parent beacon block root, this should not fail
        executor
            .execute_one(&RecoveredBlock::new_unhashed(
                Block {
                    header,
                    body: BlockBody { transactions: vec![], ommers: vec![], withdrawals: None },
                },
                vec![],
            ))
            .expect(
                "Executing a block with no transactions while cancun is active should not fail",
            );

        // ensure that the nonce of the system address account has not changed
        let nonce =
            executor.with_state_mut(|state| state.basic(SYSTEM_ADDRESS).unwrap().unwrap().nonce);
        assert_eq!(nonce, 0);
    }

    #[test]
    fn eip_4788_genesis_call() {
        let db = create_state_provider_with_beacon_root_contract();

        // activate cancun at genesis
        let chain_spec = Arc::new(
            ChainSpecBuilder::from(&*MAINNET)
                .shanghai_activated()
                .with_fork(EthereumHardfork::Cancun, ForkCondition::Timestamp(0))
                .build(),
        );

        let mut header = chain_spec.genesis_header().clone();
        let provider = executor_provider(chain_spec);
        let mut executor = provider.executor(StateProviderDatabase::new(&db));

        // attempt to execute the genesis block with non-zero parent beacon block root, expect err
        header.parent_beacon_block_root = Some(B256::with_last_byte(0x69));
        let _err = executor
            .execute_one(&RecoveredBlock::new_unhashed(
                Block { header: header.clone(), body: Default::default() },
                vec![],
            ))
            .expect_err(
                "Executing genesis cancun block with non-zero parent beacon block root field
    should fail",
            );

        // fix header
        header.parent_beacon_block_root = Some(B256::ZERO);

        // now try to process the genesis block again, this time ensuring that a system contract
        // call does not occur
        executor
            .execute_one(&RecoveredBlock::new_unhashed(
                Block { header, body: Default::default() },
                vec![],
            ))
            .unwrap();

        // there is no system contract call so there should be NO STORAGE CHANGES
        // this means we'll check the transition state
        let transition_state = executor.with_state_mut(|state| {
            state
                .transition_state
                .take()
                .expect("the evm should be initialized with bundle updates")
        });

        // assert that it is the default (empty) transition state
        assert_eq!(transition_state, TransitionState::default());
    }

    #[test]
    fn eip_4788_high_base_fee() {
        // This test ensures that if we have a base fee, then we don't return an error when the
        // system contract is called, due to the gas price being less than the base fee.
        let header = Header {
            timestamp: 1,
            number: 1,
            parent_beacon_block_root: Some(B256::with_last_byte(0x69)),
            base_fee_per_gas: Some(u64::MAX),
            excess_blob_gas: Some(0),
            ..Header::default()
        };

        let db = create_state_provider_with_beacon_root_contract();

        let chain_spec = Arc::new(
            ChainSpecBuilder::from(&*MAINNET)
                .shanghai_activated()
                .with_fork(EthereumHardfork::Cancun, ForkCondition::Timestamp(1))
                .build(),
        );

        let provider = executor_provider(chain_spec);

        // execute header
        let mut executor = provider.executor(StateProviderDatabase::new(&db));

        // Now execute a block with the fixed header, ensure that it does not fail
        executor
            .execute_one(&RecoveredBlock::new_unhashed(
                Block { header: header.clone(), body: Default::default() },
                vec![],
            ))
            .unwrap();

        // check the actual storage of the contract - it should be:
        // * The storage value at header.timestamp % HISTORY_BUFFER_LENGTH should be
        // header.timestamp
        // * The storage value at header.timestamp % HISTORY_BUFFER_LENGTH + HISTORY_BUFFER_LENGTH
        //   // should be parent_beacon_block_root
        let history_buffer_length = 8191u64;
        let timestamp_index = header.timestamp % history_buffer_length;
        let parent_beacon_block_root_index =
            timestamp_index % history_buffer_length + history_buffer_length;

        // get timestamp storage and compare
        let timestamp_storage = executor.with_state_mut(|state| {
            state.storage(BEACON_ROOTS_ADDRESS, U256::from(timestamp_index)).unwrap()
        });
        assert_eq!(timestamp_storage, U256::from(header.timestamp));

        // get parent beacon block root storage and compare
        let parent_beacon_block_root_storage = executor.with_state_mut(|state| {
            state.storage(BEACON_ROOTS_ADDRESS, U256::from(parent_beacon_block_root_index)).unwrap()
        });
        assert_eq!(parent_beacon_block_root_storage, U256::from(0x69));
    }

    /// Create a state provider with blockhashes and the EIP-2935 system contract.
    fn create_state_provider_with_block_hashes(latest_block: u64) -> StateProviderTest {
        let mut db = StateProviderTest::default();
        for block_number in 0..=latest_block {
            db.insert_block_hash(block_number, keccak256(block_number.to_string()));
        }

        let blockhashes_contract_account = Account {
            balance: U256::ZERO,
            bytecode_hash: Some(keccak256(HISTORY_STORAGE_CODE.clone())),
            nonce: 1,
        };

        db.insert_account(
            HISTORY_STORAGE_ADDRESS,
            blockhashes_contract_account,
            Some(HISTORY_STORAGE_CODE.clone()),
            HashMap::default(),
        );

        db
    }
    #[test]
    fn eip_2935_pre_fork() {
        let db = create_state_provider_with_block_hashes(1);

        let chain_spec = Arc::new(
            ChainSpecBuilder::from(&*MAINNET)
                .shanghai_activated()
                .with_fork(EthereumHardfork::Prague, ForkCondition::Never)
                .build(),
        );

        let provider = executor_provider(chain_spec);
        let mut executor = provider.executor(StateProviderDatabase::new(&db));

        // construct the header for block one
        let header = Header { timestamp: 1, number: 1, ..Header::default() };

        // attempt to execute an empty block, this should not fail
        executor
            .execute_one(&RecoveredBlock::new_unhashed(
                Block { header, body: Default::default() },
                vec![],
            ))
            .expect(
                "Executing a block with no transactions while Prague is active should not fail",
            );

        // ensure that the block hash was *not* written to storage, since this is before the fork
        // was activated
        //
        // we load the account first, because revm expects it to be
        // loaded
        executor.with_state_mut(|state| state.basic(HISTORY_STORAGE_ADDRESS).unwrap());
        assert!(executor.with_state_mut(|state| state
            .storage(HISTORY_STORAGE_ADDRESS, U256::ZERO)
            .unwrap()
            .is_zero()));
    }

    #[test]
    fn eip_2935_fork_activation_genesis() {
        let db = create_state_provider_with_block_hashes(0);

        let chain_spec = Arc::new(
            ChainSpecBuilder::from(&*MAINNET)
                .shanghai_activated()
                .cancun_activated()
                .prague_activated()
                .build(),
        );

        let header = chain_spec.genesis_header().clone();
        let provider = executor_provider(chain_spec);
        let mut executor = provider.executor(StateProviderDatabase::new(&db));

        // attempt to execute genesis block, this should not fail
        executor
            .execute_one(&RecoveredBlock::new_unhashed(
                Block { header, body: Default::default() },
                vec![],
            ))
            .expect(
                "Executing a block with no transactions while Prague is active should not fail",
            );

        // ensure that the block hash was *not* written to storage, since there are no blocks
        // preceding genesis
        //
        // we load the account first, because revm expects it to be
        // loaded
        executor.with_state_mut(|state| state.basic(HISTORY_STORAGE_ADDRESS).unwrap());
        assert!(executor.with_state_mut(|state| state
            .storage(HISTORY_STORAGE_ADDRESS, U256::ZERO)
            .unwrap()
            .is_zero()));
    }

    #[test]
    fn eip_2935_fork_activation_within_window_bounds() {
        let fork_activation_block = (BLOCKHASH_SERVE_WINDOW - 10) as u64;
        let db = create_state_provider_with_block_hashes(fork_activation_block);

        let chain_spec = Arc::new(
            ChainSpecBuilder::from(&*MAINNET)
                .shanghai_activated()
                .cancun_activated()
                .with_fork(EthereumHardfork::Prague, ForkCondition::Timestamp(1))
                .build(),
        );

        let header = Header {
            parent_hash: B256::random(),
            timestamp: 1,
            number: fork_activation_block,
            requests_hash: Some(EMPTY_REQUESTS_HASH),
            excess_blob_gas: Some(0),
            parent_beacon_block_root: Some(B256::random()),
            ..Header::default()
        };
        let provider = executor_provider(chain_spec);
        let mut executor = provider.executor(StateProviderDatabase::new(&db));

        // attempt to execute the fork activation block, this should not fail
        executor
            .execute_one(&RecoveredBlock::new_unhashed(
                Block { header, body: Default::default() },
                vec![],
            ))
            .expect(
                "Executing a block with no transactions while Prague is active should not fail",
            );

        // the hash for the ancestor of the fork activation block should be present
        assert!(executor
            .with_state_mut(|state| state.basic(HISTORY_STORAGE_ADDRESS).unwrap().is_some()));
        assert_ne!(
            executor.with_state_mut(|state| state
                .storage(HISTORY_STORAGE_ADDRESS, U256::from(fork_activation_block - 1))
                .unwrap()),
            U256::ZERO
        );

        // the hash of the block itself should not be in storage
        assert!(executor.with_state_mut(|state| state
            .storage(HISTORY_STORAGE_ADDRESS, U256::from(fork_activation_block))
            .unwrap()
            .is_zero()));
    }

    // <https://github.com/ethereum/EIPs/pull/9144>
    #[test]
    fn eip_2935_fork_activation_outside_window_bounds() {
        let fork_activation_block = (BLOCKHASH_SERVE_WINDOW + 256) as u64;
        let db = create_state_provider_with_block_hashes(fork_activation_block);

        let chain_spec = Arc::new(
            ChainSpecBuilder::from(&*MAINNET)
                .shanghai_activated()
                .cancun_activated()
                .with_fork(EthereumHardfork::Prague, ForkCondition::Timestamp(1))
                .build(),
        );

        let provider = executor_provider(chain_spec);
        let mut executor = provider.executor(StateProviderDatabase::new(&db));

        let header = Header {
            parent_hash: B256::random(),
            timestamp: 1,
            number: fork_activation_block,
            requests_hash: Some(EMPTY_REQUESTS_HASH),
            excess_blob_gas: Some(0),
            parent_beacon_block_root: Some(B256::random()),
            ..Header::default()
        };

        // attempt to execute the fork activation block, this should not fail
        executor
            .execute_one(&RecoveredBlock::new_unhashed(
                Block { header, body: Default::default() },
                vec![],
            ))
            .expect(
                "Executing a block with no transactions while Prague is active should not fail",
            );

        // the hash for the ancestor of the fork activation block should be present
        assert!(executor
            .with_state_mut(|state| state.basic(HISTORY_STORAGE_ADDRESS).unwrap().is_some()));
    }

    #[test]
    fn eip_2935_state_transition_inside_fork() {
        let db = create_state_provider_with_block_hashes(2);

        let chain_spec = Arc::new(
            ChainSpecBuilder::from(&*MAINNET)
                .shanghai_activated()
                .cancun_activated()
                .prague_activated()
                .build(),
        );

        let header = chain_spec.genesis_header().clone();
        let header_hash = header.hash_slow();

        let provider = executor_provider(chain_spec);
        let mut executor = provider.executor(StateProviderDatabase::new(&db));

        // attempt to execute the genesis block, this should not fail
        executor
            .execute_one(&RecoveredBlock::new_unhashed(
                Block { header, body: Default::default() },
                vec![],
            ))
            .expect(
                "Executing a block with no transactions while Prague is active should not fail",
            );

        // nothing should be written as the genesis has no ancestors
        //
        // we load the account first, because revm expects it to be
        // loaded
        executor.with_state_mut(|state| state.basic(HISTORY_STORAGE_ADDRESS).unwrap());
        assert!(executor.with_state_mut(|state| state
            .storage(HISTORY_STORAGE_ADDRESS, U256::ZERO)
            .unwrap()
            .is_zero()));

        // attempt to execute block 1, this should not fail
        let header = Header {
            parent_hash: header_hash,
            timestamp: 1,
            number: 1,
            requests_hash: Some(EMPTY_REQUESTS_HASH),
            excess_blob_gas: Some(0),
            parent_beacon_block_root: Some(B256::random()),
            ..Header::default()
        };
        let header_hash = header.hash_slow();

        executor
            .execute_one(&RecoveredBlock::new_unhashed(
                Block { header, body: Default::default() },
                vec![],
            ))
            .expect(
                "Executing a block with no transactions while Prague is active should not fail",
            );

        // the block hash of genesis should now be in storage, but not block 1
        assert!(executor
            .with_state_mut(|state| state.basic(HISTORY_STORAGE_ADDRESS).unwrap().is_some()));
        assert_ne!(
            executor.with_state_mut(|state| state
                .storage(HISTORY_STORAGE_ADDRESS, U256::ZERO)
                .unwrap()),
            U256::ZERO
        );
        assert!(executor.with_state_mut(|state| state
            .storage(HISTORY_STORAGE_ADDRESS, U256::from(1))
            .unwrap()
            .is_zero()));

        // attempt to execute block 2, this should not fail
        let header = Header {
            parent_hash: header_hash,
            timestamp: 1,
            number: 2,
            requests_hash: Some(EMPTY_REQUESTS_HASH),
            excess_blob_gas: Some(0),
            parent_beacon_block_root: Some(B256::random()),
            ..Header::default()
        };

        executor
            .execute_one(&RecoveredBlock::new_unhashed(
                Block { header, body: Default::default() },
                vec![],
            ))
            .expect(
                "Executing a block with no transactions while Prague is active should not fail",
            );

        // the block hash of genesis and block 1 should now be in storage, but not block 2
        assert!(executor
            .with_state_mut(|state| state.basic(HISTORY_STORAGE_ADDRESS).unwrap().is_some()));
        assert_ne!(
            executor.with_state_mut(|state| state
                .storage(HISTORY_STORAGE_ADDRESS, U256::ZERO)
                .unwrap()),
            U256::ZERO
        );
        assert_ne!(
            executor.with_state_mut(|state| state
                .storage(HISTORY_STORAGE_ADDRESS, U256::from(1))
                .unwrap()),
            U256::ZERO
        );
        assert!(executor.with_state_mut(|state| state
            .storage(HISTORY_STORAGE_ADDRESS, U256::from(2))
            .unwrap()
            .is_zero()));
    }

    #[test]
    fn eip_7002() {
        let chain_spec = Arc::new(
            ChainSpecBuilder::from(&*MAINNET)
                .shanghai_activated()
                .cancun_activated()
                .prague_activated()
                .build(),
        );

        let mut db = create_state_provider_with_withdrawal_requests_contract();

        let secp = Secp256k1::new();
        let sender_key_pair = Keypair::new(&secp, &mut generators::rng());
        let sender_address = public_key_to_address(sender_key_pair.public_key());

        db.insert_account(
            sender_address,
            Account { nonce: 1, balance: U256::from(ETH_TO_WEI), bytecode_hash: None },
            None,
            HashMap::default(),
        );

        // https://github.com/lightclient/sys-asm/blob/9282bdb9fd64e024e27f60f507486ffb2183cba2/test/Withdrawal.t.sol.in#L36
        let validator_public_key = fixed_bytes!("111111111111111111111111111111111111111111111111111111111111111111111111111111111111111111111111");
        let withdrawal_amount = fixed_bytes!("0203040506070809");
        let input: Bytes = [&validator_public_key[..], &withdrawal_amount[..]].concat().into();
        assert_eq!(input.len(), 56);

        let mut header = chain_spec.genesis_header().clone();
        header.gas_limit = 1_500_000;
        // measured
        header.gas_used = 135_856;
        header.receipts_root =
            b256!("b31a3e47b902e9211c4d349af4e4c5604ce388471e79ca008907ae4616bb0ed3");

        let tx = sign_tx_with_key_pair(
            sender_key_pair,
            Transaction::Legacy(TxLegacy {
                chain_id: Some(chain_spec.chain.id()),
                nonce: 1,
                gas_price: header.base_fee_per_gas.unwrap().into(),
                gas_limit: header.gas_used,
                to: TxKind::Call(WITHDRAWAL_REQUEST_PREDEPLOY_ADDRESS),
                // `MIN_WITHDRAWAL_REQUEST_FEE`
                value: U256::from(2),
                input,
            }),
        );

        let provider = executor_provider(chain_spec);

        let mut executor = provider.executor(StateProviderDatabase::new(&db));

        let BlockExecutionResult { receipts, requests, .. } = executor
            .execute_one(
                &Block { header, body: BlockBody { transactions: vec![tx], ..Default::default() } }
                    .try_into_recovered()
                    .unwrap(),
            )
            .unwrap();

        let receipt = receipts.first().unwrap();
        assert!(receipt.success);

        // There should be exactly one entry with withdrawal requests
        assert_eq!(requests.len(), 1);
        assert_eq!(requests[0][0], 1);
    }

    #[test]
    fn block_gas_limit_error() {
        // Create a chain specification with fork conditions set for Prague
        let chain_spec = Arc::new(
            ChainSpecBuilder::from(&*MAINNET)
                .shanghai_activated()
                .with_fork(EthereumHardfork::Prague, ForkCondition::Timestamp(0))
                .build(),
        );

        // Create a state provider with the withdrawal requests contract pre-deployed
        let mut db = create_state_provider_with_withdrawal_requests_contract();

        // Initialize Secp256k1 for key pair generation
        let secp = Secp256k1::new();
        // Generate a new key pair for the sender
        let sender_key_pair = Keypair::new(&secp, &mut generators::rng());
        // Get the sender's address from the public key
        let sender_address = public_key_to_address(sender_key_pair.public_key());

        // Insert the sender account into the state with a nonce of 1 and a balance of 1 ETH in Wei
        db.insert_account(
            sender_address,
            Account { nonce: 1, balance: U256::from(ETH_TO_WEI), bytecode_hash: None },
            None,
            HashMap::default(),
        );

        // Define the validator public key and withdrawal amount as fixed bytes
        let validator_public_key = fixed_bytes!("111111111111111111111111111111111111111111111111111111111111111111111111111111111111111111111111");
        let withdrawal_amount = fixed_bytes!("2222222222222222");
        // Concatenate the validator public key and withdrawal amount into a single byte array
        let input: Bytes = [&validator_public_key[..], &withdrawal_amount[..]].concat().into();
        // Ensure the input length is 56 bytes
        assert_eq!(input.len(), 56);

        // Create a genesis block header with a specified gas limit and gas used
        let mut header = chain_spec.genesis_header().clone();
        header.gas_limit = 1_500_000;
        header.gas_used = 134_807;
        header.receipts_root =
            b256!("b31a3e47b902e9211c4d349af4e4c5604ce388471e79ca008907ae4616bb0ed3");

        // Create a transaction with a gas limit higher than the block gas limit
        let tx = sign_tx_with_key_pair(
            sender_key_pair,
            Transaction::Legacy(TxLegacy {
                chain_id: Some(chain_spec.chain.id()),
                nonce: 1,
                gas_price: header.base_fee_per_gas.unwrap().into(),
                gas_limit: 2_500_000, // higher than block gas limit
                to: TxKind::Call(WITHDRAWAL_REQUEST_PREDEPLOY_ADDRESS),
                value: U256::from(1),
                input,
            }),
        );

        // Create an executor from the state provider
        let mut executor = executor_provider(chain_spec).executor(StateProviderDatabase::new(&db));

        // Execute the block and capture the result
        let exec_result = executor.execute_one(
            &Block { header, body: BlockBody { transactions: vec![tx], ..Default::default() } }
                .try_into_recovered()
                .unwrap(),
        );

        // Check if the execution result is an error and assert the specific error type
        match exec_result {
            Ok(_) => panic!("Expected block gas limit error"),
            Err(err) => assert!(matches!(
                *err.as_validation().unwrap(),
                BlockValidationError::TransactionGasLimitMoreThanAvailableBlockGas {
                    transaction_gas_limit: 2_500_000,
                    block_available_gas: 1_500_000,
                }
            )),
        }
    }

    #[test]
    fn test_balance_increment_not_duplicated() {
        let chain_spec = Arc::new(
            ChainSpecBuilder::from(&*MAINNET)
                .shanghai_activated()
                .cancun_activated()
                .prague_activated()
                .build(),
        );

        let withdrawal_recipient = address!("1000000000000000000000000000000000000000");

        let mut db = StateProviderTest::default();
        let initial_balance = 100;
        db.insert_account(
            withdrawal_recipient,
            Account { balance: U256::from(initial_balance), nonce: 1, bytecode_hash: None },
            None,
            HashMap::default(),
        );

        let withdrawal =
            Withdrawal { index: 0, validator_index: 0, address: withdrawal_recipient, amount: 1 };

        let header = Header {
            timestamp: 1,
            number: 1,
            excess_blob_gas: Some(0),
            parent_beacon_block_root: Some(B256::random()),
            ..Header::default()
        };

        let block = &RecoveredBlock::new_unhashed(
            Block {
                header,
                body: BlockBody {
                    transactions: vec![],
                    ommers: vec![],
                    withdrawals: Some(vec![withdrawal].into()),
                },
            },
            vec![],
        );

        let provider = executor_provider(chain_spec);
        let executor = provider.executor(StateProviderDatabase::new(&db));

        let (tx, rx) = mpsc::channel();
        let tx_clone = tx.clone();

        let _output = executor
            .execute_with_state_hook(block, move |state: &EvmState| {
                if let Some(account) = state.get(&withdrawal_recipient) {
                    let _ = tx_clone.send(account.info.balance);
                }
            })
            .expect("Block execution should succeed");

        drop(tx);
        let balance_changes: Vec<U256> = rx.try_iter().collect();

        if let Some(final_balance) = balance_changes.last() {
            let expected_final_balance = U256::from(initial_balance) + U256::from(1_000_000_000); // initial + 1 Gwei in Wei
            assert_eq!(
                *final_balance, expected_final_balance,
                "Final balance should match expected value after withdrawal"
            );
        }
    }
}
>>>>>>> 4f73e1a4
<|MERGE_RESOLUTION|>--- conflicted
+++ resolved
@@ -9,11 +9,7 @@
 use alloc::{boxed::Box, sync::Arc, vec::Vec};
 use alloy_consensus::{BlockHeader, Transaction};
 use alloy_eips::{eip6110, eip7685::Requests};
-<<<<<<< HEAD
-use reth_chainspec::{ChainSpec, EthChainSpec, EthereumHardfork, EthereumHardforks, MAINNET};
-=======
 use reth_chainspec::{ChainSpec, EthereumHardfork, EthereumHardforks, MAINNET};
->>>>>>> 4f73e1a4
 use reth_consensus::ConsensusError;
 use reth_ethereum_consensus::validate_block_post_execution;
 use reth_evm::{
@@ -29,13 +25,10 @@
 use reth_primitives_traits::{BlockBody, SignedTransaction};
 use revm::db::State;
 use revm_primitives::{db::DatabaseCommit, ResultAndState};
-<<<<<<< HEAD
 use rome_sdk::{rome_evm_client::Payer, rome_solana::{tower::SolanaTower, types::SyncAtomicRpcClient}, Rome, RomeConfig};
 use rome_sdk::rome_evm_client::tx::TxBuilder;
 use rome_sdk::Pubkey;
-=======
-
->>>>>>> 4f73e1a4
+
 /// Factory for [`EthExecutionStrategy`].
 #[derive(Clone)]
 pub struct EthExecutionStrategyFactory<EvmConfig = EthEvmConfig> {
@@ -298,7 +291,6 @@
     }
 }
 
-<<<<<<< HEAD
 // #[cfg(test)]
 // mod tests {
 //     use super::*;
@@ -1172,878 +1164,4 @@
 //             );
 //         }
 //     }
-// }
-=======
-#[cfg(test)]
-mod tests {
-    use super::*;
-    use alloy_consensus::{constants::ETH_TO_WEI, Header, TxLegacy};
-    use alloy_eips::{
-        eip2935::{HISTORY_STORAGE_ADDRESS, HISTORY_STORAGE_CODE},
-        eip4788::{BEACON_ROOTS_ADDRESS, BEACON_ROOTS_CODE, SYSTEM_ADDRESS},
-        eip4895::Withdrawal,
-        eip7002::{WITHDRAWAL_REQUEST_PREDEPLOY_ADDRESS, WITHDRAWAL_REQUEST_PREDEPLOY_CODE},
-        eip7685::EMPTY_REQUESTS_HASH,
-    };
-    use alloy_primitives::{b256, fixed_bytes, keccak256, Bytes, TxKind, B256, U256};
-    use reth_chainspec::{ChainSpecBuilder, ForkCondition};
-    use reth_evm::execute::{BasicBlockExecutorProvider, BlockExecutorProvider, Executor};
-    use reth_execution_types::BlockExecutionResult;
-    use reth_primitives::{Account, Block, BlockBody, Transaction};
-    use reth_primitives_traits::{crypto::secp256k1::public_key_to_address, Block as _};
-    use reth_revm::{
-        database::StateProviderDatabase, test_utils::StateProviderTest, Database, TransitionState,
-    };
-    use reth_testing_utils::generators::{self, sign_tx_with_key_pair};
-    use revm_primitives::{address, EvmState, BLOCKHASH_SERVE_WINDOW};
-    use secp256k1::{Keypair, Secp256k1};
-    use std::{collections::HashMap, sync::mpsc};
-
-    fn create_state_provider_with_beacon_root_contract() -> StateProviderTest {
-        let mut db = StateProviderTest::default();
-
-        let beacon_root_contract_account = Account {
-            balance: U256::ZERO,
-            bytecode_hash: Some(keccak256(BEACON_ROOTS_CODE.clone())),
-            nonce: 1,
-        };
-
-        db.insert_account(
-            BEACON_ROOTS_ADDRESS,
-            beacon_root_contract_account,
-            Some(BEACON_ROOTS_CODE.clone()),
-            HashMap::default(),
-        );
-
-        db
-    }
-
-    fn create_state_provider_with_withdrawal_requests_contract() -> StateProviderTest {
-        let mut db = StateProviderTest::default();
-
-        let withdrawal_requests_contract_account = Account {
-            nonce: 1,
-            balance: U256::ZERO,
-            bytecode_hash: Some(keccak256(WITHDRAWAL_REQUEST_PREDEPLOY_CODE.clone())),
-        };
-
-        db.insert_account(
-            WITHDRAWAL_REQUEST_PREDEPLOY_ADDRESS,
-            withdrawal_requests_contract_account,
-            Some(WITHDRAWAL_REQUEST_PREDEPLOY_CODE.clone()),
-            HashMap::default(),
-        );
-
-        db
-    }
-
-    fn executor_provider(
-        chain_spec: Arc<ChainSpec>,
-    ) -> BasicBlockExecutorProvider<EthExecutionStrategyFactory> {
-        let strategy_factory =
-            EthExecutionStrategyFactory::new(chain_spec.clone(), EthEvmConfig::new(chain_spec));
-
-        BasicBlockExecutorProvider::new(strategy_factory)
-    }
-
-    #[test]
-    fn eip_4788_non_genesis_call() {
-        let mut header =
-            Header { timestamp: 1, number: 1, excess_blob_gas: Some(0), ..Header::default() };
-
-        let db = create_state_provider_with_beacon_root_contract();
-
-        let chain_spec = Arc::new(
-            ChainSpecBuilder::from(&*MAINNET)
-                .shanghai_activated()
-                .with_fork(EthereumHardfork::Cancun, ForkCondition::Timestamp(1))
-                .build(),
-        );
-
-        let provider = executor_provider(chain_spec);
-
-        let mut executor = provider.executor(StateProviderDatabase::new(&db));
-
-        // attempt to execute a block without parent beacon block root, expect err
-        let err = executor
-            .execute_one(&RecoveredBlock::new_unhashed(
-                Block {
-                    header: header.clone(),
-                    body: BlockBody { transactions: vec![], ommers: vec![], withdrawals: None },
-                },
-                vec![],
-            ))
-            .expect_err(
-                "Executing cancun block without parent beacon block root field should fail",
-            );
-
-        assert!(matches!(
-            err.as_validation().unwrap(),
-            BlockValidationError::MissingParentBeaconBlockRoot
-        ));
-
-        // fix header, set a gas limit
-        header.parent_beacon_block_root = Some(B256::with_last_byte(0x69));
-
-        // Now execute a block with the fixed header, ensure that it does not fail
-        executor
-            .execute_one(&RecoveredBlock::new_unhashed(
-                Block {
-                    header: header.clone(),
-                    body: BlockBody { transactions: vec![], ommers: vec![], withdrawals: None },
-                },
-                vec![],
-            ))
-            .unwrap();
-
-        // check the actual storage of the contract - it should be:
-        // * The storage value at header.timestamp % HISTORY_BUFFER_LENGTH should be
-        // header.timestamp
-        // * The storage value at header.timestamp % HISTORY_BUFFER_LENGTH + HISTORY_BUFFER_LENGTH
-        //   // should be parent_beacon_block_root
-        let history_buffer_length = 8191u64;
-        let timestamp_index = header.timestamp % history_buffer_length;
-        let parent_beacon_block_root_index =
-            timestamp_index % history_buffer_length + history_buffer_length;
-
-        let timestamp_storage = executor.with_state_mut(|state| {
-            state.storage(BEACON_ROOTS_ADDRESS, U256::from(timestamp_index)).unwrap()
-        });
-        assert_eq!(timestamp_storage, U256::from(header.timestamp));
-
-        // get parent beacon block root storage and compare
-        let parent_beacon_block_root_storage = executor.with_state_mut(|state| {
-            state
-                .storage(BEACON_ROOTS_ADDRESS, U256::from(parent_beacon_block_root_index))
-                .expect("storage value should exist")
-        });
-        assert_eq!(parent_beacon_block_root_storage, U256::from(0x69));
-    }
-
-    #[test]
-    fn eip_4788_no_code_cancun() {
-        // This test ensures that we "silently fail" when cancun is active and there is no code at
-        // // BEACON_ROOTS_ADDRESS
-        let header = Header {
-            timestamp: 1,
-            number: 1,
-            parent_beacon_block_root: Some(B256::with_last_byte(0x69)),
-            excess_blob_gas: Some(0),
-            ..Header::default()
-        };
-
-        let db = StateProviderTest::default();
-
-        // DON'T deploy the contract at genesis
-        let chain_spec = Arc::new(
-            ChainSpecBuilder::from(&*MAINNET)
-                .shanghai_activated()
-                .with_fork(EthereumHardfork::Cancun, ForkCondition::Timestamp(1))
-                .build(),
-        );
-
-        let provider = executor_provider(chain_spec);
-
-        // attempt to execute an empty block with parent beacon block root, this should not fail
-        provider
-            .executor(StateProviderDatabase::new(&db))
-            .execute_one(&RecoveredBlock::new_unhashed(
-                Block {
-                    header,
-                    body: BlockBody { transactions: vec![], ommers: vec![], withdrawals: None },
-                },
-                vec![],
-            ))
-            .expect(
-                "Executing a block with no transactions while cancun is active should not fail",
-            );
-    }
-
-    #[test]
-    fn eip_4788_empty_account_call() {
-        // This test ensures that we do not increment the nonce of an empty SYSTEM_ADDRESS account
-        // // during the pre-block call
-
-        let mut db = create_state_provider_with_beacon_root_contract();
-
-        // insert an empty SYSTEM_ADDRESS
-        db.insert_account(SYSTEM_ADDRESS, Account::default(), None, HashMap::default());
-
-        let chain_spec = Arc::new(
-            ChainSpecBuilder::from(&*MAINNET)
-                .shanghai_activated()
-                .with_fork(EthereumHardfork::Cancun, ForkCondition::Timestamp(1))
-                .build(),
-        );
-
-        let provider = executor_provider(chain_spec);
-
-        // construct the header for block one
-        let header = Header {
-            timestamp: 1,
-            number: 1,
-            parent_beacon_block_root: Some(B256::with_last_byte(0x69)),
-            excess_blob_gas: Some(0),
-            ..Header::default()
-        };
-
-        let mut executor = provider.executor(StateProviderDatabase::new(&db));
-
-        // attempt to execute an empty block with parent beacon block root, this should not fail
-        executor
-            .execute_one(&RecoveredBlock::new_unhashed(
-                Block {
-                    header,
-                    body: BlockBody { transactions: vec![], ommers: vec![], withdrawals: None },
-                },
-                vec![],
-            ))
-            .expect(
-                "Executing a block with no transactions while cancun is active should not fail",
-            );
-
-        // ensure that the nonce of the system address account has not changed
-        let nonce =
-            executor.with_state_mut(|state| state.basic(SYSTEM_ADDRESS).unwrap().unwrap().nonce);
-        assert_eq!(nonce, 0);
-    }
-
-    #[test]
-    fn eip_4788_genesis_call() {
-        let db = create_state_provider_with_beacon_root_contract();
-
-        // activate cancun at genesis
-        let chain_spec = Arc::new(
-            ChainSpecBuilder::from(&*MAINNET)
-                .shanghai_activated()
-                .with_fork(EthereumHardfork::Cancun, ForkCondition::Timestamp(0))
-                .build(),
-        );
-
-        let mut header = chain_spec.genesis_header().clone();
-        let provider = executor_provider(chain_spec);
-        let mut executor = provider.executor(StateProviderDatabase::new(&db));
-
-        // attempt to execute the genesis block with non-zero parent beacon block root, expect err
-        header.parent_beacon_block_root = Some(B256::with_last_byte(0x69));
-        let _err = executor
-            .execute_one(&RecoveredBlock::new_unhashed(
-                Block { header: header.clone(), body: Default::default() },
-                vec![],
-            ))
-            .expect_err(
-                "Executing genesis cancun block with non-zero parent beacon block root field
-    should fail",
-            );
-
-        // fix header
-        header.parent_beacon_block_root = Some(B256::ZERO);
-
-        // now try to process the genesis block again, this time ensuring that a system contract
-        // call does not occur
-        executor
-            .execute_one(&RecoveredBlock::new_unhashed(
-                Block { header, body: Default::default() },
-                vec![],
-            ))
-            .unwrap();
-
-        // there is no system contract call so there should be NO STORAGE CHANGES
-        // this means we'll check the transition state
-        let transition_state = executor.with_state_mut(|state| {
-            state
-                .transition_state
-                .take()
-                .expect("the evm should be initialized with bundle updates")
-        });
-
-        // assert that it is the default (empty) transition state
-        assert_eq!(transition_state, TransitionState::default());
-    }
-
-    #[test]
-    fn eip_4788_high_base_fee() {
-        // This test ensures that if we have a base fee, then we don't return an error when the
-        // system contract is called, due to the gas price being less than the base fee.
-        let header = Header {
-            timestamp: 1,
-            number: 1,
-            parent_beacon_block_root: Some(B256::with_last_byte(0x69)),
-            base_fee_per_gas: Some(u64::MAX),
-            excess_blob_gas: Some(0),
-            ..Header::default()
-        };
-
-        let db = create_state_provider_with_beacon_root_contract();
-
-        let chain_spec = Arc::new(
-            ChainSpecBuilder::from(&*MAINNET)
-                .shanghai_activated()
-                .with_fork(EthereumHardfork::Cancun, ForkCondition::Timestamp(1))
-                .build(),
-        );
-
-        let provider = executor_provider(chain_spec);
-
-        // execute header
-        let mut executor = provider.executor(StateProviderDatabase::new(&db));
-
-        // Now execute a block with the fixed header, ensure that it does not fail
-        executor
-            .execute_one(&RecoveredBlock::new_unhashed(
-                Block { header: header.clone(), body: Default::default() },
-                vec![],
-            ))
-            .unwrap();
-
-        // check the actual storage of the contract - it should be:
-        // * The storage value at header.timestamp % HISTORY_BUFFER_LENGTH should be
-        // header.timestamp
-        // * The storage value at header.timestamp % HISTORY_BUFFER_LENGTH + HISTORY_BUFFER_LENGTH
-        //   // should be parent_beacon_block_root
-        let history_buffer_length = 8191u64;
-        let timestamp_index = header.timestamp % history_buffer_length;
-        let parent_beacon_block_root_index =
-            timestamp_index % history_buffer_length + history_buffer_length;
-
-        // get timestamp storage and compare
-        let timestamp_storage = executor.with_state_mut(|state| {
-            state.storage(BEACON_ROOTS_ADDRESS, U256::from(timestamp_index)).unwrap()
-        });
-        assert_eq!(timestamp_storage, U256::from(header.timestamp));
-
-        // get parent beacon block root storage and compare
-        let parent_beacon_block_root_storage = executor.with_state_mut(|state| {
-            state.storage(BEACON_ROOTS_ADDRESS, U256::from(parent_beacon_block_root_index)).unwrap()
-        });
-        assert_eq!(parent_beacon_block_root_storage, U256::from(0x69));
-    }
-
-    /// Create a state provider with blockhashes and the EIP-2935 system contract.
-    fn create_state_provider_with_block_hashes(latest_block: u64) -> StateProviderTest {
-        let mut db = StateProviderTest::default();
-        for block_number in 0..=latest_block {
-            db.insert_block_hash(block_number, keccak256(block_number.to_string()));
-        }
-
-        let blockhashes_contract_account = Account {
-            balance: U256::ZERO,
-            bytecode_hash: Some(keccak256(HISTORY_STORAGE_CODE.clone())),
-            nonce: 1,
-        };
-
-        db.insert_account(
-            HISTORY_STORAGE_ADDRESS,
-            blockhashes_contract_account,
-            Some(HISTORY_STORAGE_CODE.clone()),
-            HashMap::default(),
-        );
-
-        db
-    }
-    #[test]
-    fn eip_2935_pre_fork() {
-        let db = create_state_provider_with_block_hashes(1);
-
-        let chain_spec = Arc::new(
-            ChainSpecBuilder::from(&*MAINNET)
-                .shanghai_activated()
-                .with_fork(EthereumHardfork::Prague, ForkCondition::Never)
-                .build(),
-        );
-
-        let provider = executor_provider(chain_spec);
-        let mut executor = provider.executor(StateProviderDatabase::new(&db));
-
-        // construct the header for block one
-        let header = Header { timestamp: 1, number: 1, ..Header::default() };
-
-        // attempt to execute an empty block, this should not fail
-        executor
-            .execute_one(&RecoveredBlock::new_unhashed(
-                Block { header, body: Default::default() },
-                vec![],
-            ))
-            .expect(
-                "Executing a block with no transactions while Prague is active should not fail",
-            );
-
-        // ensure that the block hash was *not* written to storage, since this is before the fork
-        // was activated
-        //
-        // we load the account first, because revm expects it to be
-        // loaded
-        executor.with_state_mut(|state| state.basic(HISTORY_STORAGE_ADDRESS).unwrap());
-        assert!(executor.with_state_mut(|state| state
-            .storage(HISTORY_STORAGE_ADDRESS, U256::ZERO)
-            .unwrap()
-            .is_zero()));
-    }
-
-    #[test]
-    fn eip_2935_fork_activation_genesis() {
-        let db = create_state_provider_with_block_hashes(0);
-
-        let chain_spec = Arc::new(
-            ChainSpecBuilder::from(&*MAINNET)
-                .shanghai_activated()
-                .cancun_activated()
-                .prague_activated()
-                .build(),
-        );
-
-        let header = chain_spec.genesis_header().clone();
-        let provider = executor_provider(chain_spec);
-        let mut executor = provider.executor(StateProviderDatabase::new(&db));
-
-        // attempt to execute genesis block, this should not fail
-        executor
-            .execute_one(&RecoveredBlock::new_unhashed(
-                Block { header, body: Default::default() },
-                vec![],
-            ))
-            .expect(
-                "Executing a block with no transactions while Prague is active should not fail",
-            );
-
-        // ensure that the block hash was *not* written to storage, since there are no blocks
-        // preceding genesis
-        //
-        // we load the account first, because revm expects it to be
-        // loaded
-        executor.with_state_mut(|state| state.basic(HISTORY_STORAGE_ADDRESS).unwrap());
-        assert!(executor.with_state_mut(|state| state
-            .storage(HISTORY_STORAGE_ADDRESS, U256::ZERO)
-            .unwrap()
-            .is_zero()));
-    }
-
-    #[test]
-    fn eip_2935_fork_activation_within_window_bounds() {
-        let fork_activation_block = (BLOCKHASH_SERVE_WINDOW - 10) as u64;
-        let db = create_state_provider_with_block_hashes(fork_activation_block);
-
-        let chain_spec = Arc::new(
-            ChainSpecBuilder::from(&*MAINNET)
-                .shanghai_activated()
-                .cancun_activated()
-                .with_fork(EthereumHardfork::Prague, ForkCondition::Timestamp(1))
-                .build(),
-        );
-
-        let header = Header {
-            parent_hash: B256::random(),
-            timestamp: 1,
-            number: fork_activation_block,
-            requests_hash: Some(EMPTY_REQUESTS_HASH),
-            excess_blob_gas: Some(0),
-            parent_beacon_block_root: Some(B256::random()),
-            ..Header::default()
-        };
-        let provider = executor_provider(chain_spec);
-        let mut executor = provider.executor(StateProviderDatabase::new(&db));
-
-        // attempt to execute the fork activation block, this should not fail
-        executor
-            .execute_one(&RecoveredBlock::new_unhashed(
-                Block { header, body: Default::default() },
-                vec![],
-            ))
-            .expect(
-                "Executing a block with no transactions while Prague is active should not fail",
-            );
-
-        // the hash for the ancestor of the fork activation block should be present
-        assert!(executor
-            .with_state_mut(|state| state.basic(HISTORY_STORAGE_ADDRESS).unwrap().is_some()));
-        assert_ne!(
-            executor.with_state_mut(|state| state
-                .storage(HISTORY_STORAGE_ADDRESS, U256::from(fork_activation_block - 1))
-                .unwrap()),
-            U256::ZERO
-        );
-
-        // the hash of the block itself should not be in storage
-        assert!(executor.with_state_mut(|state| state
-            .storage(HISTORY_STORAGE_ADDRESS, U256::from(fork_activation_block))
-            .unwrap()
-            .is_zero()));
-    }
-
-    // <https://github.com/ethereum/EIPs/pull/9144>
-    #[test]
-    fn eip_2935_fork_activation_outside_window_bounds() {
-        let fork_activation_block = (BLOCKHASH_SERVE_WINDOW + 256) as u64;
-        let db = create_state_provider_with_block_hashes(fork_activation_block);
-
-        let chain_spec = Arc::new(
-            ChainSpecBuilder::from(&*MAINNET)
-                .shanghai_activated()
-                .cancun_activated()
-                .with_fork(EthereumHardfork::Prague, ForkCondition::Timestamp(1))
-                .build(),
-        );
-
-        let provider = executor_provider(chain_spec);
-        let mut executor = provider.executor(StateProviderDatabase::new(&db));
-
-        let header = Header {
-            parent_hash: B256::random(),
-            timestamp: 1,
-            number: fork_activation_block,
-            requests_hash: Some(EMPTY_REQUESTS_HASH),
-            excess_blob_gas: Some(0),
-            parent_beacon_block_root: Some(B256::random()),
-            ..Header::default()
-        };
-
-        // attempt to execute the fork activation block, this should not fail
-        executor
-            .execute_one(&RecoveredBlock::new_unhashed(
-                Block { header, body: Default::default() },
-                vec![],
-            ))
-            .expect(
-                "Executing a block with no transactions while Prague is active should not fail",
-            );
-
-        // the hash for the ancestor of the fork activation block should be present
-        assert!(executor
-            .with_state_mut(|state| state.basic(HISTORY_STORAGE_ADDRESS).unwrap().is_some()));
-    }
-
-    #[test]
-    fn eip_2935_state_transition_inside_fork() {
-        let db = create_state_provider_with_block_hashes(2);
-
-        let chain_spec = Arc::new(
-            ChainSpecBuilder::from(&*MAINNET)
-                .shanghai_activated()
-                .cancun_activated()
-                .prague_activated()
-                .build(),
-        );
-
-        let header = chain_spec.genesis_header().clone();
-        let header_hash = header.hash_slow();
-
-        let provider = executor_provider(chain_spec);
-        let mut executor = provider.executor(StateProviderDatabase::new(&db));
-
-        // attempt to execute the genesis block, this should not fail
-        executor
-            .execute_one(&RecoveredBlock::new_unhashed(
-                Block { header, body: Default::default() },
-                vec![],
-            ))
-            .expect(
-                "Executing a block with no transactions while Prague is active should not fail",
-            );
-
-        // nothing should be written as the genesis has no ancestors
-        //
-        // we load the account first, because revm expects it to be
-        // loaded
-        executor.with_state_mut(|state| state.basic(HISTORY_STORAGE_ADDRESS).unwrap());
-        assert!(executor.with_state_mut(|state| state
-            .storage(HISTORY_STORAGE_ADDRESS, U256::ZERO)
-            .unwrap()
-            .is_zero()));
-
-        // attempt to execute block 1, this should not fail
-        let header = Header {
-            parent_hash: header_hash,
-            timestamp: 1,
-            number: 1,
-            requests_hash: Some(EMPTY_REQUESTS_HASH),
-            excess_blob_gas: Some(0),
-            parent_beacon_block_root: Some(B256::random()),
-            ..Header::default()
-        };
-        let header_hash = header.hash_slow();
-
-        executor
-            .execute_one(&RecoveredBlock::new_unhashed(
-                Block { header, body: Default::default() },
-                vec![],
-            ))
-            .expect(
-                "Executing a block with no transactions while Prague is active should not fail",
-            );
-
-        // the block hash of genesis should now be in storage, but not block 1
-        assert!(executor
-            .with_state_mut(|state| state.basic(HISTORY_STORAGE_ADDRESS).unwrap().is_some()));
-        assert_ne!(
-            executor.with_state_mut(|state| state
-                .storage(HISTORY_STORAGE_ADDRESS, U256::ZERO)
-                .unwrap()),
-            U256::ZERO
-        );
-        assert!(executor.with_state_mut(|state| state
-            .storage(HISTORY_STORAGE_ADDRESS, U256::from(1))
-            .unwrap()
-            .is_zero()));
-
-        // attempt to execute block 2, this should not fail
-        let header = Header {
-            parent_hash: header_hash,
-            timestamp: 1,
-            number: 2,
-            requests_hash: Some(EMPTY_REQUESTS_HASH),
-            excess_blob_gas: Some(0),
-            parent_beacon_block_root: Some(B256::random()),
-            ..Header::default()
-        };
-
-        executor
-            .execute_one(&RecoveredBlock::new_unhashed(
-                Block { header, body: Default::default() },
-                vec![],
-            ))
-            .expect(
-                "Executing a block with no transactions while Prague is active should not fail",
-            );
-
-        // the block hash of genesis and block 1 should now be in storage, but not block 2
-        assert!(executor
-            .with_state_mut(|state| state.basic(HISTORY_STORAGE_ADDRESS).unwrap().is_some()));
-        assert_ne!(
-            executor.with_state_mut(|state| state
-                .storage(HISTORY_STORAGE_ADDRESS, U256::ZERO)
-                .unwrap()),
-            U256::ZERO
-        );
-        assert_ne!(
-            executor.with_state_mut(|state| state
-                .storage(HISTORY_STORAGE_ADDRESS, U256::from(1))
-                .unwrap()),
-            U256::ZERO
-        );
-        assert!(executor.with_state_mut(|state| state
-            .storage(HISTORY_STORAGE_ADDRESS, U256::from(2))
-            .unwrap()
-            .is_zero()));
-    }
-
-    #[test]
-    fn eip_7002() {
-        let chain_spec = Arc::new(
-            ChainSpecBuilder::from(&*MAINNET)
-                .shanghai_activated()
-                .cancun_activated()
-                .prague_activated()
-                .build(),
-        );
-
-        let mut db = create_state_provider_with_withdrawal_requests_contract();
-
-        let secp = Secp256k1::new();
-        let sender_key_pair = Keypair::new(&secp, &mut generators::rng());
-        let sender_address = public_key_to_address(sender_key_pair.public_key());
-
-        db.insert_account(
-            sender_address,
-            Account { nonce: 1, balance: U256::from(ETH_TO_WEI), bytecode_hash: None },
-            None,
-            HashMap::default(),
-        );
-
-        // https://github.com/lightclient/sys-asm/blob/9282bdb9fd64e024e27f60f507486ffb2183cba2/test/Withdrawal.t.sol.in#L36
-        let validator_public_key = fixed_bytes!("111111111111111111111111111111111111111111111111111111111111111111111111111111111111111111111111");
-        let withdrawal_amount = fixed_bytes!("0203040506070809");
-        let input: Bytes = [&validator_public_key[..], &withdrawal_amount[..]].concat().into();
-        assert_eq!(input.len(), 56);
-
-        let mut header = chain_spec.genesis_header().clone();
-        header.gas_limit = 1_500_000;
-        // measured
-        header.gas_used = 135_856;
-        header.receipts_root =
-            b256!("b31a3e47b902e9211c4d349af4e4c5604ce388471e79ca008907ae4616bb0ed3");
-
-        let tx = sign_tx_with_key_pair(
-            sender_key_pair,
-            Transaction::Legacy(TxLegacy {
-                chain_id: Some(chain_spec.chain.id()),
-                nonce: 1,
-                gas_price: header.base_fee_per_gas.unwrap().into(),
-                gas_limit: header.gas_used,
-                to: TxKind::Call(WITHDRAWAL_REQUEST_PREDEPLOY_ADDRESS),
-                // `MIN_WITHDRAWAL_REQUEST_FEE`
-                value: U256::from(2),
-                input,
-            }),
-        );
-
-        let provider = executor_provider(chain_spec);
-
-        let mut executor = provider.executor(StateProviderDatabase::new(&db));
-
-        let BlockExecutionResult { receipts, requests, .. } = executor
-            .execute_one(
-                &Block { header, body: BlockBody { transactions: vec![tx], ..Default::default() } }
-                    .try_into_recovered()
-                    .unwrap(),
-            )
-            .unwrap();
-
-        let receipt = receipts.first().unwrap();
-        assert!(receipt.success);
-
-        // There should be exactly one entry with withdrawal requests
-        assert_eq!(requests.len(), 1);
-        assert_eq!(requests[0][0], 1);
-    }
-
-    #[test]
-    fn block_gas_limit_error() {
-        // Create a chain specification with fork conditions set for Prague
-        let chain_spec = Arc::new(
-            ChainSpecBuilder::from(&*MAINNET)
-                .shanghai_activated()
-                .with_fork(EthereumHardfork::Prague, ForkCondition::Timestamp(0))
-                .build(),
-        );
-
-        // Create a state provider with the withdrawal requests contract pre-deployed
-        let mut db = create_state_provider_with_withdrawal_requests_contract();
-
-        // Initialize Secp256k1 for key pair generation
-        let secp = Secp256k1::new();
-        // Generate a new key pair for the sender
-        let sender_key_pair = Keypair::new(&secp, &mut generators::rng());
-        // Get the sender's address from the public key
-        let sender_address = public_key_to_address(sender_key_pair.public_key());
-
-        // Insert the sender account into the state with a nonce of 1 and a balance of 1 ETH in Wei
-        db.insert_account(
-            sender_address,
-            Account { nonce: 1, balance: U256::from(ETH_TO_WEI), bytecode_hash: None },
-            None,
-            HashMap::default(),
-        );
-
-        // Define the validator public key and withdrawal amount as fixed bytes
-        let validator_public_key = fixed_bytes!("111111111111111111111111111111111111111111111111111111111111111111111111111111111111111111111111");
-        let withdrawal_amount = fixed_bytes!("2222222222222222");
-        // Concatenate the validator public key and withdrawal amount into a single byte array
-        let input: Bytes = [&validator_public_key[..], &withdrawal_amount[..]].concat().into();
-        // Ensure the input length is 56 bytes
-        assert_eq!(input.len(), 56);
-
-        // Create a genesis block header with a specified gas limit and gas used
-        let mut header = chain_spec.genesis_header().clone();
-        header.gas_limit = 1_500_000;
-        header.gas_used = 134_807;
-        header.receipts_root =
-            b256!("b31a3e47b902e9211c4d349af4e4c5604ce388471e79ca008907ae4616bb0ed3");
-
-        // Create a transaction with a gas limit higher than the block gas limit
-        let tx = sign_tx_with_key_pair(
-            sender_key_pair,
-            Transaction::Legacy(TxLegacy {
-                chain_id: Some(chain_spec.chain.id()),
-                nonce: 1,
-                gas_price: header.base_fee_per_gas.unwrap().into(),
-                gas_limit: 2_500_000, // higher than block gas limit
-                to: TxKind::Call(WITHDRAWAL_REQUEST_PREDEPLOY_ADDRESS),
-                value: U256::from(1),
-                input,
-            }),
-        );
-
-        // Create an executor from the state provider
-        let mut executor = executor_provider(chain_spec).executor(StateProviderDatabase::new(&db));
-
-        // Execute the block and capture the result
-        let exec_result = executor.execute_one(
-            &Block { header, body: BlockBody { transactions: vec![tx], ..Default::default() } }
-                .try_into_recovered()
-                .unwrap(),
-        );
-
-        // Check if the execution result is an error and assert the specific error type
-        match exec_result {
-            Ok(_) => panic!("Expected block gas limit error"),
-            Err(err) => assert!(matches!(
-                *err.as_validation().unwrap(),
-                BlockValidationError::TransactionGasLimitMoreThanAvailableBlockGas {
-                    transaction_gas_limit: 2_500_000,
-                    block_available_gas: 1_500_000,
-                }
-            )),
-        }
-    }
-
-    #[test]
-    fn test_balance_increment_not_duplicated() {
-        let chain_spec = Arc::new(
-            ChainSpecBuilder::from(&*MAINNET)
-                .shanghai_activated()
-                .cancun_activated()
-                .prague_activated()
-                .build(),
-        );
-
-        let withdrawal_recipient = address!("1000000000000000000000000000000000000000");
-
-        let mut db = StateProviderTest::default();
-        let initial_balance = 100;
-        db.insert_account(
-            withdrawal_recipient,
-            Account { balance: U256::from(initial_balance), nonce: 1, bytecode_hash: None },
-            None,
-            HashMap::default(),
-        );
-
-        let withdrawal =
-            Withdrawal { index: 0, validator_index: 0, address: withdrawal_recipient, amount: 1 };
-
-        let header = Header {
-            timestamp: 1,
-            number: 1,
-            excess_blob_gas: Some(0),
-            parent_beacon_block_root: Some(B256::random()),
-            ..Header::default()
-        };
-
-        let block = &RecoveredBlock::new_unhashed(
-            Block {
-                header,
-                body: BlockBody {
-                    transactions: vec![],
-                    ommers: vec![],
-                    withdrawals: Some(vec![withdrawal].into()),
-                },
-            },
-            vec![],
-        );
-
-        let provider = executor_provider(chain_spec);
-        let executor = provider.executor(StateProviderDatabase::new(&db));
-
-        let (tx, rx) = mpsc::channel();
-        let tx_clone = tx.clone();
-
-        let _output = executor
-            .execute_with_state_hook(block, move |state: &EvmState| {
-                if let Some(account) = state.get(&withdrawal_recipient) {
-                    let _ = tx_clone.send(account.info.balance);
-                }
-            })
-            .expect("Block execution should succeed");
-
-        drop(tx);
-        let balance_changes: Vec<U256> = rx.try_iter().collect();
-
-        if let Some(final_balance) = balance_changes.last() {
-            let expected_final_balance = U256::from(initial_balance) + U256::from(1_000_000_000); // initial + 1 Gwei in Wei
-            assert_eq!(
-                *final_balance, expected_final_balance,
-                "Final balance should match expected value after withdrawal"
-            );
-        }
-    }
-}
->>>>>>> 4f73e1a4
+// }