--- conflicted
+++ resolved
@@ -13,27 +13,10 @@
 fn main() {
     reth_cli_util::sigsegv_handler::install();
 
-<<<<<<< HEAD
     // // Enable backtraces unless a RUST_BACKTRACE value has already been explicitly provided.
     // if std::env::var_os("RUST_BACKTRACE").is_none() {
     //     std::env::set_var("RUST_BACKTRACE", "1");
     // }
-
-    // if let Err(err) =
-    //     Cli::<OpChainSpecParser, RollupArgs>::parse().run(|builder, rollup_args| async move {
-    //         info!(target: "reth::cli", "Launching node");
-    //         let handle = builder.launch_node(OpNode::new(rollup_args)).await?;
-    //         handle.node_exit_future.await
-    //     })
-    // {
-    //     eprintln!("Error: {err:?}");
-    //     std::process::exit(1);
-    // }
-=======
-    // Enable backtraces unless a RUST_BACKTRACE value has already been explicitly provided.
-    if std::env::var_os("RUST_BACKTRACE").is_none() {
-        std::env::set_var("RUST_BACKTRACE", "1");
-    }
 
     if let Err(err) =
         Cli::<OpChainSpecParser, RollupArgs>::parse().run(|builder, rollup_args| async move {
@@ -45,5 +28,4 @@
         eprintln!("Error: {err:?}");
         std::process::exit(1);
     }
->>>>>>> 4f73e1a4
 }