//! Traits for execution.

use alloy_consensus::BlockHeader;
// Re-export execution types
pub use reth_execution_errors::{
    BlockExecutionError, BlockValidationError, InternalBlockExecutionError,
};
use reth_execution_types::BlockExecutionResult;
pub use reth_execution_types::{BlockExecutionOutput, ExecutionOutcome};
pub use reth_storage_errors::provider::ProviderError;

<<<<<<< HEAD
use crate::{batch::BlockBatchRecord, system_calls::OnStateHook, Database};
=======
use crate::{system_calls::OnStateHook, Database};
>>>>>>> 4f73e1a4
use alloc::{boxed::Box, vec::Vec};
use alloy_eips::eip7685::Requests;
use alloy_primitives::{
    map::{DefaultHashBuilder, HashMap},
    Address,
};
use reth_consensus::ConsensusError;
use reth_primitives::{NodePrimitives, Receipt, RecoveredBlock};
use revm::db::{states::bundle_state::BundleRetention, State};
use revm_primitives::{Account, AccountStatus, EvmState};

<<<<<<< HEAD
/// A general purpose executor trait that executes an input (e.g. block) and produces an output
/// (e.g. state changes and receipts).
///
/// This executor does not validate the output, see [`BatchExecutor`] for that.
=======
/// A type that knows how to execute a block. It is assumed to operate on a
/// [`crate::Evm`] internally and use [`State`] as database.
>>>>>>> 4f73e1a4
pub trait Executor<DB: Database>: Sized {
    /// The primitive types used by the executor.
    type Primitives: NodePrimitives;
    /// The error type returned by the executor.
    type Error;

    /// Executes a single block and returns [`BlockExecutionResult`], without the state changes.
    fn execute_one(
        &mut self,
        block: &RecoveredBlock<<Self::Primitives as NodePrimitives>::Block>,
    ) -> Result<BlockExecutionResult<<Self::Primitives as NodePrimitives>::Receipt>, Self::Error>;

    /// Executes the EVM with the given input and accepts a state hook closure that is invoked with
    /// the EVM state after execution.
    fn execute_one_with_state_hook<F>(
        &mut self,
        block: &RecoveredBlock<<Self::Primitives as NodePrimitives>::Block>,
        state_hook: F,
    ) -> Result<BlockExecutionResult<<Self::Primitives as NodePrimitives>::Receipt>, Self::Error>
    where
        F: OnStateHook + 'static;

    /// Consumes the type and executes the block.
    ///
    /// # Note
    /// Execution happens without any validation of the output.
    ///
    /// # Returns
    /// The output of the block execution.
    fn execute(
        mut self,
        block: &RecoveredBlock<<Self::Primitives as NodePrimitives>::Block>,
    ) -> Result<BlockExecutionOutput<<Self::Primitives as NodePrimitives>::Receipt>, Self::Error>
    {
        let BlockExecutionResult { receipts, requests, gas_used } = self.execute_one(block)?;
        let mut state = self.into_state();
        Ok(BlockExecutionOutput { state: state.take_bundle(), receipts, requests, gas_used })
    }
<<<<<<< HEAD
=======

    /// Executes multiple inputs in the batch, and returns an aggregated [`ExecutionOutcome`].
    fn execute_batch<'a, I>(
        mut self,
        blocks: I,
    ) -> Result<ExecutionOutcome<<Self::Primitives as NodePrimitives>::Receipt>, Self::Error>
    where
        I: IntoIterator<Item = &'a RecoveredBlock<<Self::Primitives as NodePrimitives>::Block>>,
    {
        let mut results = Vec::new();
        let mut first_block = None;
        for block in blocks {
            if first_block.is_none() {
                first_block = Some(block.header().number());
            }
            results.push(self.execute_one(block)?);
        }

        Ok(ExecutionOutcome::from_blocks(
            first_block.unwrap_or_default(),
            self.into_state().take_bundle(),
            results,
        ))
    }
>>>>>>> 4f73e1a4

    /// Executes the EVM with the given input and accepts a state closure that is invoked with
    /// the EVM state after execution.
    fn execute_with_state_closure<F>(
        mut self,
        block: &RecoveredBlock<<Self::Primitives as NodePrimitives>::Block>,
        mut f: F,
    ) -> Result<BlockExecutionOutput<<Self::Primitives as NodePrimitives>::Receipt>, Self::Error>
    where
        F: FnMut(&State<DB>),
    {
        let BlockExecutionResult { receipts, requests, gas_used } = self.execute_one(block)?;
        let mut state = self.into_state();
        f(&state);
        Ok(BlockExecutionOutput { state: state.take_bundle(), receipts, requests, gas_used })
    }

    /// Executes the EVM with the given input and accepts a state hook closure that is invoked with
    /// the EVM state after execution.
    fn execute_with_state_hook<F>(
        mut self,
        block: &RecoveredBlock<<Self::Primitives as NodePrimitives>::Block>,
        state_hook: F,
    ) -> Result<BlockExecutionOutput<<Self::Primitives as NodePrimitives>::Receipt>, Self::Error>
    where
        F: OnStateHook + 'static,
<<<<<<< HEAD
    {
        let BlockExecutionResult { receipts, requests, gas_used } =
            self.execute_one_with_state_hook(block, state_hook)?;
        let mut state = self.into_state();
        Ok(BlockExecutionOutput { state: state.take_bundle(), receipts, requests, gas_used })
    }

    /// Consumes the executor and returns the [`State`] containing all state changes.
    fn into_state(self) -> State<DB>;

    /// The size hint of the batch's tracked state size.
    ///
    /// This is used to optimize DB commits depending on the size of the state.
    fn size_hint(&self) -> usize;
}

/// A general purpose executor that can execute multiple inputs in sequence, validate the outputs,
/// and keep track of the state over the entire batch.
pub trait BatchExecutor<DB> {
    /// The input type for the executor.
    type Input<'a>;
    /// The output type for the executor.
    type Output;
    /// The error type returned by the executor.
    type Error;

    /// Executes the next block in the batch, verifies the output and updates the state internally.
    fn execute_and_verify_one(&mut self, input: Self::Input<'_>) -> Result<(), Self::Error>;

    /// Executes multiple inputs in the batch, verifies the output, and updates the state
    /// internally.
    ///
    /// This method is a convenience function for calling [`BatchExecutor::execute_and_verify_one`]
    /// for each input.
    fn execute_and_verify_many<'a, I>(&mut self, inputs: I) -> Result<(), Self::Error>
    where
        I: IntoIterator<Item = Self::Input<'a>>,
    {
        for input in inputs {
            self.execute_and_verify_one(input)?;
        }
        Ok(())
    }

    /// Executes the entire batch, verifies the output, and returns the final state.
    ///
    /// This method is a convenience function for calling [`BatchExecutor::execute_and_verify_many`]
    /// and [`BatchExecutor::finalize`].
    fn execute_and_verify_batch<'a, I>(mut self, batch: I) -> Result<Self::Output, Self::Error>
    where
        I: IntoIterator<Item = Self::Input<'a>>,
        Self: Sized,
=======
>>>>>>> 4f73e1a4
    {
        let BlockExecutionResult { receipts, requests, gas_used } =
            self.execute_one_with_state_hook(block, state_hook)?;
        let mut state = self.into_state();
        Ok(BlockExecutionOutput { state: state.take_bundle(), receipts, requests, gas_used })
    }

<<<<<<< HEAD
    /// Finishes the batch and return the final state.
    fn finalize(self) -> Self::Output;
=======
    /// Consumes the executor and returns the [`State`] containing all state changes.
    fn into_state(self) -> State<DB>;
>>>>>>> 4f73e1a4

    /// The size hint of the batch's tracked state size.
    ///
    /// This is used to optimize DB commits depending on the size of the state.
    fn size_hint(&self) -> usize;
}

/// A type that can create a new executor for block execution.
pub trait BlockExecutorProvider: Send + Sync + Clone + Unpin + 'static {
    /// Receipt type.
    type Primitives: NodePrimitives;

    /// An executor that can execute a single block given a database.
    ///
    /// # Verification
    ///
    /// The on [`Executor::execute`] the executor is expected to validate the execution output of
    /// the input, this includes:
    /// - Cumulative gas used must match the input's gas used.
    /// - Receipts must match the input's receipts root.
    ///
    /// It is not expected to validate the state trie root, this must be done by the caller using
    /// the returned state.
    type Executor<DB: Database>: Executor<
<<<<<<< HEAD
        DB,
        Primitives = Self::Primitives,
        Error = BlockExecutionError,
    >;

    /// An executor that can execute a batch of blocks given a database.
    type BatchExecutor<DB: Database>: for<'a> BatchExecutor<
=======
>>>>>>> 4f73e1a4
        DB,
        Primitives = Self::Primitives,
        Error = BlockExecutionError,
    >;

    /// Creates a new executor for single block execution.
    ///
    /// This is used to execute a single block and get the changed state.
    fn executor<DB>(&self, db: DB) -> Self::Executor<DB>
    where
        DB: Database;
<<<<<<< HEAD

    /// Creates a new batch executor with the given database and pruning modes.
    ///
    /// Batch executor is used to execute multiple blocks in sequence and keep track of the state
    /// during historical sync which involves executing multiple blocks in sequence.
    fn batch_executor<DB>(&self, db: DB) -> Self::BatchExecutor<DB>
    where
        DB: Database;
=======
>>>>>>> 4f73e1a4
}

/// Helper type for the output of executing a block.
#[derive(Debug, Clone)]
pub struct ExecuteOutput<R = Receipt> {
    /// Receipts obtained after executing a block.
    pub receipts: Vec<R>,
    /// Cumulative gas used in the block execution.
    pub gas_used: u64,
}

/// Defines the strategy for executing a single block.
pub trait BlockExecutionStrategy {
    /// Database this strategy operates on.
    type DB: revm::Database;

    /// Primitive types used by the strategy.
    type Primitives: NodePrimitives;

    /// The error type returned by this strategy's methods.
    type Error: core::error::Error;

    /// Applies any necessary changes before executing the block's transactions.
    fn apply_pre_execution_changes(
        &mut self,
        block: &RecoveredBlock<<Self::Primitives as NodePrimitives>::Block>,
    ) -> Result<(), Self::Error>;

    /// Executes all transactions in the block.
    fn execute_transactions(
        &mut self,
        block: &RecoveredBlock<<Self::Primitives as NodePrimitives>::Block>,
    ) -> Result<ExecuteOutput<<Self::Primitives as NodePrimitives>::Receipt>, Self::Error>;

    /// Applies any necessary changes after executing the block's transactions.
    fn apply_post_execution_changes(
        &mut self,
        block: &RecoveredBlock<<Self::Primitives as NodePrimitives>::Block>,
        receipts: &[<Self::Primitives as NodePrimitives>::Receipt],
    ) -> Result<Requests, Self::Error>;

    /// Returns a reference to the current state.
    fn state_ref(&self) -> &State<Self::DB>;

    /// Returns a mutable reference to the current state.
    fn state_mut(&mut self) -> &mut State<Self::DB>;

    /// Consumes the strategy and returns inner [`State`].
    fn into_state(self) -> State<Self::DB>;

    /// Sets a hook to be called after each state change during execution.
    fn with_state_hook(&mut self, _hook: Option<Box<dyn OnStateHook>>) {}

    /// Validate a block with regard to execution results.
    fn validate_block_post_execution(
        &self,
        _block: &RecoveredBlock<<Self::Primitives as NodePrimitives>::Block>,
        _receipts: &[<Self::Primitives as NodePrimitives>::Receipt],
        _requests: &Requests,
    ) -> Result<(), ConsensusError> {
        Ok(())
    }
}

/// A strategy factory that can create block execution strategies.
pub trait BlockExecutionStrategyFactory: Send + Sync + Clone + Unpin + 'static {
    /// Primitive types used by the strategy.
    type Primitives: NodePrimitives;

    /// Associated strategy type.
    type Strategy<DB: Database>: BlockExecutionStrategy<
        DB = DB,
        Primitives = Self::Primitives,
        Error = BlockExecutionError,
    >;

    /// Creates a strategy using the give database.
    fn create_strategy<DB>(&self, db: DB) -> Self::Strategy<DB>
    where
        DB: Database;
}

impl<F> Clone for BasicBlockExecutorProvider<F>
where
    F: Clone,
{
    fn clone(&self) -> Self {
        Self { strategy_factory: self.strategy_factory.clone() }
    }
}

/// A generic block executor provider that can create executors using a strategy factory.
#[allow(missing_debug_implementations)]
pub struct BasicBlockExecutorProvider<F> {
    strategy_factory: F,
}

impl<F> BasicBlockExecutorProvider<F> {
    /// Creates a new `BasicBlockExecutorProvider` with the given strategy factory.
    pub const fn new(strategy_factory: F) -> Self {
        Self { strategy_factory }
    }
}

impl<F> BlockExecutorProvider for BasicBlockExecutorProvider<F>
where
    F: BlockExecutionStrategyFactory,
{
    type Primitives = F::Primitives;

    type Executor<DB: Database> = BasicBlockExecutor<F::Strategy<DB>>;
<<<<<<< HEAD

    type BatchExecutor<DB: Database> = BasicBatchExecutor<F::Strategy<DB>>;
=======
>>>>>>> 4f73e1a4

    fn executor<DB>(&self, db: DB) -> Self::Executor<DB>
    where
        DB: Database,
    {
        let strategy = self.strategy_factory.create_strategy(db);
        BasicBlockExecutor::new(strategy)
    }
<<<<<<< HEAD

    fn batch_executor<DB>(&self, db: DB) -> Self::BatchExecutor<DB>
    where
        DB: Database,
    {
        let strategy = self.strategy_factory.create_strategy(db);
        let batch_record = BlockBatchRecord::default();
        BasicBatchExecutor::new(strategy, batch_record)
    }
=======
>>>>>>> 4f73e1a4
}

/// A generic block executor that uses a [`BlockExecutionStrategy`] to
/// execute blocks.
#[allow(missing_debug_implementations, dead_code)]
pub struct BasicBlockExecutor<S> {
    /// Block execution strategy.
    pub(crate) strategy: S,
}

impl<S> BasicBlockExecutor<S> {
    /// Creates a new `BasicBlockExecutor` with the given strategy.
    pub const fn new(strategy: S) -> Self {
        Self { strategy }
    }
}

impl<S, DB> Executor<DB> for BasicBlockExecutor<S>
where
    S: BlockExecutionStrategy<DB = DB>,
    DB: Database,
{
    type Primitives = S::Primitives;
    type Error = S::Error;

    fn execute_one(
        &mut self,
        block: &RecoveredBlock<<Self::Primitives as NodePrimitives>::Block>,
    ) -> Result<BlockExecutionResult<<Self::Primitives as NodePrimitives>::Receipt>, Self::Error>
    {
        self.strategy.apply_pre_execution_changes(block)?;
        let ExecuteOutput { receipts, gas_used } = self.strategy.execute_transactions(block)?;
        let requests = self.strategy.apply_post_execution_changes(block, &receipts)?;
        self.strategy.state_mut().merge_transitions(BundleRetention::Reverts);

        Ok(BlockExecutionResult { receipts, requests, gas_used })
    }

    fn execute_one_with_state_hook<F>(
        &mut self,
        block: &RecoveredBlock<<Self::Primitives as NodePrimitives>::Block>,
        state_hook: F,
    ) -> Result<BlockExecutionResult<<Self::Primitives as NodePrimitives>::Receipt>, Self::Error>
    where
        F: OnStateHook + 'static,
    {
        self.strategy.with_state_hook(Some(Box::new(state_hook)));
        let result = self.execute_one(block);
        self.strategy.with_state_hook(None);

<<<<<<< HEAD
        self.strategy.apply_pre_execution_changes(block)?;
        let ExecuteOutput { receipts, gas_used } = self.strategy.execute_transactions(block)?;
        let requests = self.strategy.apply_post_execution_changes(block, &receipts)?;
        self.strategy.state_mut().merge_transitions(BundleRetention::Reverts);

        Ok(BlockExecutionResult { receipts, requests, gas_used })
    }

    fn into_state(self) -> State<DB> {
        self.strategy.into_state()
    }

    fn size_hint(&self) -> usize {
        self.strategy.state_ref().bundle_state.size_hint()
=======
        result
>>>>>>> 4f73e1a4
    }

    fn into_state(self) -> State<DB> {
        self.strategy.into_state()
    }
<<<<<<< HEAD
}

impl<S, DB> BatchExecutor<DB> for BasicBatchExecutor<S>
where
    S: BlockExecutionStrategy<DB = DB, Error = BlockExecutionError>,
    DB: Database,
{
    type Input<'a> = &'a RecoveredBlock<<S::Primitives as NodePrimitives>::Block>;
    type Output = ExecutionOutcome<<S::Primitives as NodePrimitives>::Receipt>;
    type Error = BlockExecutionError;

    fn execute_and_verify_one(&mut self, block: Self::Input<'_>) -> Result<(), Self::Error> {
        if self.batch_record.first_block().is_none() {
            self.batch_record.set_first_block(block.header().number());
        }

        self.strategy.apply_pre_execution_changes(block)?;
        let ExecuteOutput { receipts, .. } = self.strategy.execute_transactions(block)?;
        let requests = self.strategy.apply_post_execution_changes(block, &receipts)?;

        self.strategy.validate_block_post_execution(block, &receipts, &requests)?;

        self.strategy.state_mut().merge_transitions(BundleRetention::Reverts);

        // store receipts in the set
        self.batch_record.save_receipts(receipts);

        // store requests in the set
        self.batch_record.save_requests(requests);

        Ok(())
    }

    fn finalize(mut self) -> Self::Output {
        ExecutionOutcome::new(
            self.strategy.state_mut().take_bundle(),
            self.batch_record.take_receipts(),
            self.batch_record.first_block().unwrap_or_default(),
            self.batch_record.take_requests(),
        )
    }

    fn size_hint(&self) -> Option<usize> {
        Some(self.strategy.state_ref().bundle_state.size_hint())
=======

    fn size_hint(&self) -> usize {
        self.strategy.state_ref().bundle_state.size_hint()
>>>>>>> 4f73e1a4
    }
}

/// Creates an `EvmState` from a map of balance increments and the current state
/// to load accounts from. No balance increment is done in the function.
/// Zero balance increments are ignored and won't create state entries.
pub fn balance_increment_state<DB>(
    balance_increments: &HashMap<Address, u128, DefaultHashBuilder>,
    state: &mut State<DB>,
) -> Result<EvmState, BlockExecutionError>
where
    DB: Database,
{
    let mut load_account = |address: &Address| -> Result<(Address, Account), BlockExecutionError> {
        let cache_account = state.load_cache_account(*address).map_err(|_| {
            BlockExecutionError::msg("could not load account for balance increment")
        })?;

        let account = cache_account.account.as_ref().ok_or_else(|| {
            BlockExecutionError::msg("could not load account for balance increment")
        })?;

        Ok((
            *address,
            Account {
                info: account.info.clone(),
                storage: Default::default(),
                status: AccountStatus::Touched,
            },
        ))
    };

    balance_increments
        .iter()
        .filter(|(_, &balance)| balance != 0)
        .map(|(addr, _)| load_account(addr))
        .collect::<Result<EvmState, _>>()
}

#[cfg(test)]
mod tests {
    use super::*;
    use alloy_primitives::U256;
    use core::marker::PhantomData;
    use reth_chainspec::{ChainSpec, MAINNET};
    use reth_primitives::EthPrimitives;
    use revm::db::{CacheDB, EmptyDBTyped};
    use revm_primitives::{address, bytes, AccountInfo, KECCAK_EMPTY};
    use std::sync::Arc;

    #[derive(Clone, Default)]
    struct TestExecutorProvider;

    impl BlockExecutorProvider for TestExecutorProvider {
        type Primitives = EthPrimitives;
        type Executor<DB: Database> = TestExecutor<DB>;
<<<<<<< HEAD
        type BatchExecutor<DB: Database> = TestExecutor<DB>;
=======
>>>>>>> 4f73e1a4

        fn executor<DB>(&self, _db: DB) -> Self::Executor<DB>
        where
            DB: Database,
<<<<<<< HEAD
        {
            TestExecutor(PhantomData)
        }

        fn batch_executor<DB>(&self, _db: DB) -> Self::BatchExecutor<DB>
        where
            DB: Database,
=======
>>>>>>> 4f73e1a4
        {
            TestExecutor(PhantomData)
        }
    }

    struct TestExecutor<DB>(PhantomData<DB>);

    impl<DB: Database> Executor<DB> for TestExecutor<DB> {
        type Primitives = EthPrimitives;
        type Error = BlockExecutionError;

        fn execute_one(
            &mut self,
            _block: &RecoveredBlock<<Self::Primitives as NodePrimitives>::Block>,
        ) -> Result<BlockExecutionResult<<Self::Primitives as NodePrimitives>::Receipt>, Self::Error>
<<<<<<< HEAD
        {
            Err(BlockExecutionError::msg("execution unavailable for tests"))
        }

        fn execute_one_with_state_hook<F>(
            &mut self,
            _block: &RecoveredBlock<<Self::Primitives as NodePrimitives>::Block>,
            _state_hook: F,
        ) -> Result<BlockExecutionResult<<Self::Primitives as NodePrimitives>::Receipt>, Self::Error>
        where
            F: OnStateHook + 'static,
=======
>>>>>>> 4f73e1a4
        {
            Err(BlockExecutionError::msg("execution unavailable for tests"))
        }

<<<<<<< HEAD
        fn into_state(self) -> State<DB> {
            unreachable!()
        }

        fn size_hint(&self) -> usize {
            0
=======
        fn execute_one_with_state_hook<F>(
            &mut self,
            _block: &RecoveredBlock<<Self::Primitives as NodePrimitives>::Block>,
            _state_hook: F,
        ) -> Result<BlockExecutionResult<<Self::Primitives as NodePrimitives>::Receipt>, Self::Error>
        where
            F: OnStateHook + 'static,
        {
            Err(BlockExecutionError::msg("execution unavailable for tests"))
>>>>>>> 4f73e1a4
        }

        fn into_state(self) -> State<DB> {
            unreachable!()
        }

<<<<<<< HEAD
        fn size_hint(&self) -> Option<usize> {
            None
=======
        fn size_hint(&self) -> usize {
            0
>>>>>>> 4f73e1a4
        }
    }

    struct TestExecutorStrategy<DB, EvmConfig> {
        // chain spec and evm config here only to illustrate how the strategy
        // factory can use them in a real use case.
        _chain_spec: Arc<ChainSpec>,
        _evm_config: EvmConfig,
        state: State<DB>,
        execute_transactions_result: ExecuteOutput<Receipt>,
        apply_post_execution_changes_result: Requests,
    }

    #[derive(Clone)]
    struct TestExecutorStrategyFactory {
        execute_transactions_result: ExecuteOutput<Receipt>,
        apply_post_execution_changes_result: Requests,
    }

    impl BlockExecutionStrategyFactory for TestExecutorStrategyFactory {
        type Primitives = EthPrimitives;
        type Strategy<DB: Database> = TestExecutorStrategy<DB, TestEvmConfig>;

        fn create_strategy<DB>(&self, db: DB) -> Self::Strategy<DB>
        where
            DB: Database,
        {
            let state = State::builder()
                .with_database(db)
                .with_bundle_update()
                .without_state_clear()
                .build();

            TestExecutorStrategy {
                _chain_spec: MAINNET.clone(),
                _evm_config: TestEvmConfig {},
                execute_transactions_result: self.execute_transactions_result.clone(),
                apply_post_execution_changes_result: self
                    .apply_post_execution_changes_result
                    .clone(),
                state,
            }
        }
    }

    impl<DB> BlockExecutionStrategy for TestExecutorStrategy<DB, TestEvmConfig>
    where
        DB: Database,
    {
        type DB = DB;
        type Primitives = EthPrimitives;
        type Error = BlockExecutionError;

        fn apply_pre_execution_changes(
            &mut self,
            _block: &RecoveredBlock<reth_primitives::Block>,
        ) -> Result<(), Self::Error> {
            Ok(())
        }

        fn execute_transactions(
            &mut self,
            _block: &RecoveredBlock<reth_primitives::Block>,
        ) -> Result<ExecuteOutput<Receipt>, Self::Error> {
            Ok(self.execute_transactions_result.clone())
        }

        fn apply_post_execution_changes(
            &mut self,
            _block: &RecoveredBlock<reth_primitives::Block>,
            _receipts: &[Receipt],
        ) -> Result<Requests, Self::Error> {
            Ok(self.apply_post_execution_changes_result.clone())
        }

        fn state_ref(&self) -> &State<DB> {
            &self.state
        }

        fn state_mut(&mut self) -> &mut State<DB> {
            &mut self.state
        }

        fn into_state(self) -> State<Self::DB> {
            self.state
        }
    }

    #[derive(Clone)]
    struct TestEvmConfig {}

    #[test]
    fn test_provider() {
        let provider = TestExecutorProvider;
        let db = CacheDB::<EmptyDBTyped<ProviderError>>::default();
        let executor = provider.executor(db);
        let _ = executor.execute(&Default::default());
    }

    #[test]
    fn test_strategy() {
        let expected_gas_used = 10;
        let expected_receipts = vec![Receipt::default()];
        let expected_execute_transactions_result = ExecuteOutput::<Receipt> {
            receipts: expected_receipts.clone(),
            gas_used: expected_gas_used,
        };
        let expected_apply_post_execution_changes_result = Requests::new(vec![bytes!("deadbeef")]);

        let strategy_factory = TestExecutorStrategyFactory {
            execute_transactions_result: expected_execute_transactions_result,
            apply_post_execution_changes_result: expected_apply_post_execution_changes_result
                .clone(),
        };
        let provider = BasicBlockExecutorProvider::new(strategy_factory);
        let db = CacheDB::<EmptyDBTyped<ProviderError>>::default();
        let executor = provider.executor(db);
        let result = executor.execute(&Default::default());

        assert!(result.is_ok());
        let block_execution_output = result.unwrap();
        assert_eq!(block_execution_output.gas_used, expected_gas_used);
        assert_eq!(block_execution_output.receipts, expected_receipts);
        assert_eq!(block_execution_output.requests, expected_apply_post_execution_changes_result);
    }

    fn setup_state_with_account(
        addr: Address,
        balance: u128,
        nonce: u64,
    ) -> State<CacheDB<EmptyDBTyped<BlockExecutionError>>> {
        let db = CacheDB::<EmptyDBTyped<BlockExecutionError>>::default();
        let mut state = State::builder().with_database(db).with_bundle_update().build();

        let account_info = AccountInfo {
            balance: U256::from(balance),
            nonce,
            code_hash: KECCAK_EMPTY,
            code: None,
        };
        state.insert_account(addr, account_info);
        state
    }

    #[test]
    fn test_balance_increment_state_zero() {
        let addr = address!("1000000000000000000000000000000000000000");
        let mut state = setup_state_with_account(addr, 100, 1);

        let mut increments = HashMap::<Address, u128, DefaultHashBuilder>::default();
        increments.insert(addr, 0);

        let result = balance_increment_state(&increments, &mut state).unwrap();
        assert!(result.is_empty(), "Zero increments should be ignored");
    }

    #[test]
    fn test_balance_increment_state_empty_increments_map() {
        let mut state = State::builder()
            .with_database(CacheDB::<EmptyDBTyped<BlockExecutionError>>::default())
            .with_bundle_update()
            .build();

        let increments = HashMap::<Address, u128, DefaultHashBuilder>::default();
        let result = balance_increment_state(&increments, &mut state).unwrap();
        assert!(result.is_empty(), "Empty increments map should return empty state");
    }

    #[test]
    fn test_balance_increment_state_multiple_valid_increments() {
        let addr1 = address!("1000000000000000000000000000000000000000");
        let addr2 = address!("2000000000000000000000000000000000000000");

        let mut state = setup_state_with_account(addr1, 100, 1);

        let account2 =
            AccountInfo { balance: U256::from(200), nonce: 1, code_hash: KECCAK_EMPTY, code: None };
        state.insert_account(addr2, account2);

        let mut increments = HashMap::<Address, u128, DefaultHashBuilder>::default();
        increments.insert(addr1, 50);
        increments.insert(addr2, 100);

        let result = balance_increment_state(&increments, &mut state).unwrap();

        assert_eq!(result.len(), 2);
        assert_eq!(result.get(&addr1).unwrap().info.balance, U256::from(100));
        assert_eq!(result.get(&addr2).unwrap().info.balance, U256::from(200));
    }

    #[test]
    fn test_balance_increment_state_mixed_zero_and_nonzero_increments() {
        let addr1 = address!("1000000000000000000000000000000000000000");
        let addr2 = address!("2000000000000000000000000000000000000000");

        let mut state = setup_state_with_account(addr1, 100, 1);

        let account2 =
            AccountInfo { balance: U256::from(200), nonce: 1, code_hash: KECCAK_EMPTY, code: None };
        state.insert_account(addr2, account2);

        let mut increments = HashMap::<Address, u128, DefaultHashBuilder>::default();
        increments.insert(addr1, 0);
        increments.insert(addr2, 100);

        let result = balance_increment_state(&increments, &mut state).unwrap();

        assert_eq!(result.len(), 1, "Only non-zero increments should be included");
        assert!(!result.contains_key(&addr1), "Zero increment account should not be included");
        assert_eq!(result.get(&addr2).unwrap().info.balance, U256::from(200));
    }
}<|MERGE_RESOLUTION|>--- conflicted
+++ resolved
@@ -9,11 +9,7 @@
 pub use reth_execution_types::{BlockExecutionOutput, ExecutionOutcome};
 pub use reth_storage_errors::provider::ProviderError;
 
-<<<<<<< HEAD
-use crate::{batch::BlockBatchRecord, system_calls::OnStateHook, Database};
-=======
 use crate::{system_calls::OnStateHook, Database};
->>>>>>> 4f73e1a4
 use alloc::{boxed::Box, vec::Vec};
 use alloy_eips::eip7685::Requests;
 use alloy_primitives::{
@@ -25,15 +21,8 @@
 use revm::db::{states::bundle_state::BundleRetention, State};
 use revm_primitives::{Account, AccountStatus, EvmState};
 
-<<<<<<< HEAD
-/// A general purpose executor trait that executes an input (e.g. block) and produces an output
-/// (e.g. state changes and receipts).
-///
-/// This executor does not validate the output, see [`BatchExecutor`] for that.
-=======
 /// A type that knows how to execute a block. It is assumed to operate on a
 /// [`crate::Evm`] internally and use [`State`] as database.
->>>>>>> 4f73e1a4
 pub trait Executor<DB: Database>: Sized {
     /// The primitive types used by the executor.
     type Primitives: NodePrimitives;
@@ -72,8 +61,6 @@
         let mut state = self.into_state();
         Ok(BlockExecutionOutput { state: state.take_bundle(), receipts, requests, gas_used })
     }
-<<<<<<< HEAD
-=======
 
     /// Executes multiple inputs in the batch, and returns an aggregated [`ExecutionOutcome`].
     fn execute_batch<'a, I>(
@@ -98,7 +85,6 @@
             results,
         ))
     }
->>>>>>> 4f73e1a4
 
     /// Executes the EVM with the given input and accepts a state closure that is invoked with
     /// the EVM state after execution.
@@ -125,7 +111,6 @@
     ) -> Result<BlockExecutionOutput<<Self::Primitives as NodePrimitives>::Receipt>, Self::Error>
     where
         F: OnStateHook + 'static,
-<<<<<<< HEAD
     {
         let BlockExecutionResult { receipts, requests, gas_used } =
             self.execute_one_with_state_hook(block, state_hook)?;
@@ -135,65 +120,6 @@
 
     /// Consumes the executor and returns the [`State`] containing all state changes.
     fn into_state(self) -> State<DB>;
-
-    /// The size hint of the batch's tracked state size.
-    ///
-    /// This is used to optimize DB commits depending on the size of the state.
-    fn size_hint(&self) -> usize;
-}
-
-/// A general purpose executor that can execute multiple inputs in sequence, validate the outputs,
-/// and keep track of the state over the entire batch.
-pub trait BatchExecutor<DB> {
-    /// The input type for the executor.
-    type Input<'a>;
-    /// The output type for the executor.
-    type Output;
-    /// The error type returned by the executor.
-    type Error;
-
-    /// Executes the next block in the batch, verifies the output and updates the state internally.
-    fn execute_and_verify_one(&mut self, input: Self::Input<'_>) -> Result<(), Self::Error>;
-
-    /// Executes multiple inputs in the batch, verifies the output, and updates the state
-    /// internally.
-    ///
-    /// This method is a convenience function for calling [`BatchExecutor::execute_and_verify_one`]
-    /// for each input.
-    fn execute_and_verify_many<'a, I>(&mut self, inputs: I) -> Result<(), Self::Error>
-    where
-        I: IntoIterator<Item = Self::Input<'a>>,
-    {
-        for input in inputs {
-            self.execute_and_verify_one(input)?;
-        }
-        Ok(())
-    }
-
-    /// Executes the entire batch, verifies the output, and returns the final state.
-    ///
-    /// This method is a convenience function for calling [`BatchExecutor::execute_and_verify_many`]
-    /// and [`BatchExecutor::finalize`].
-    fn execute_and_verify_batch<'a, I>(mut self, batch: I) -> Result<Self::Output, Self::Error>
-    where
-        I: IntoIterator<Item = Self::Input<'a>>,
-        Self: Sized,
-=======
->>>>>>> 4f73e1a4
-    {
-        let BlockExecutionResult { receipts, requests, gas_used } =
-            self.execute_one_with_state_hook(block, state_hook)?;
-        let mut state = self.into_state();
-        Ok(BlockExecutionOutput { state: state.take_bundle(), receipts, requests, gas_used })
-    }
-
-<<<<<<< HEAD
-    /// Finishes the batch and return the final state.
-    fn finalize(self) -> Self::Output;
-=======
-    /// Consumes the executor and returns the [`State`] containing all state changes.
-    fn into_state(self) -> State<DB>;
->>>>>>> 4f73e1a4
 
     /// The size hint of the batch's tracked state size.
     ///
@@ -218,38 +144,17 @@
     /// It is not expected to validate the state trie root, this must be done by the caller using
     /// the returned state.
     type Executor<DB: Database>: Executor<
-<<<<<<< HEAD
         DB,
         Primitives = Self::Primitives,
         Error = BlockExecutionError,
     >;
 
-    /// An executor that can execute a batch of blocks given a database.
-    type BatchExecutor<DB: Database>: for<'a> BatchExecutor<
-=======
->>>>>>> 4f73e1a4
-        DB,
-        Primitives = Self::Primitives,
-        Error = BlockExecutionError,
-    >;
-
     /// Creates a new executor for single block execution.
     ///
     /// This is used to execute a single block and get the changed state.
     fn executor<DB>(&self, db: DB) -> Self::Executor<DB>
     where
         DB: Database;
-<<<<<<< HEAD
-
-    /// Creates a new batch executor with the given database and pruning modes.
-    ///
-    /// Batch executor is used to execute multiple blocks in sequence and keep track of the state
-    /// during historical sync which involves executing multiple blocks in sequence.
-    fn batch_executor<DB>(&self, db: DB) -> Self::BatchExecutor<DB>
-    where
-        DB: Database;
-=======
->>>>>>> 4f73e1a4
 }
 
 /// Helper type for the output of executing a block.
@@ -361,11 +266,6 @@
     type Primitives = F::Primitives;
 
     type Executor<DB: Database> = BasicBlockExecutor<F::Strategy<DB>>;
-<<<<<<< HEAD
-
-    type BatchExecutor<DB: Database> = BasicBatchExecutor<F::Strategy<DB>>;
-=======
->>>>>>> 4f73e1a4
 
     fn executor<DB>(&self, db: DB) -> Self::Executor<DB>
     where
@@ -374,18 +274,6 @@
         let strategy = self.strategy_factory.create_strategy(db);
         BasicBlockExecutor::new(strategy)
     }
-<<<<<<< HEAD
-
-    fn batch_executor<DB>(&self, db: DB) -> Self::BatchExecutor<DB>
-    where
-        DB: Database,
-    {
-        let strategy = self.strategy_factory.create_strategy(db);
-        let batch_record = BlockBatchRecord::default();
-        BasicBatchExecutor::new(strategy, batch_record)
-    }
-=======
->>>>>>> 4f73e1a4
 }
 
 /// A generic block executor that uses a [`BlockExecutionStrategy`] to
@@ -436,13 +324,7 @@
         let result = self.execute_one(block);
         self.strategy.with_state_hook(None);
 
-<<<<<<< HEAD
-        self.strategy.apply_pre_execution_changes(block)?;
-        let ExecuteOutput { receipts, gas_used } = self.strategy.execute_transactions(block)?;
-        let requests = self.strategy.apply_post_execution_changes(block, &receipts)?;
-        self.strategy.state_mut().merge_transitions(BundleRetention::Reverts);
-
-        Ok(BlockExecutionResult { receipts, requests, gas_used })
+        result
     }
 
     fn into_state(self) -> State<DB> {
@@ -451,64 +333,6 @@
 
     fn size_hint(&self) -> usize {
         self.strategy.state_ref().bundle_state.size_hint()
-=======
-        result
->>>>>>> 4f73e1a4
-    }
-
-    fn into_state(self) -> State<DB> {
-        self.strategy.into_state()
-    }
-<<<<<<< HEAD
-}
-
-impl<S, DB> BatchExecutor<DB> for BasicBatchExecutor<S>
-where
-    S: BlockExecutionStrategy<DB = DB, Error = BlockExecutionError>,
-    DB: Database,
-{
-    type Input<'a> = &'a RecoveredBlock<<S::Primitives as NodePrimitives>::Block>;
-    type Output = ExecutionOutcome<<S::Primitives as NodePrimitives>::Receipt>;
-    type Error = BlockExecutionError;
-
-    fn execute_and_verify_one(&mut self, block: Self::Input<'_>) -> Result<(), Self::Error> {
-        if self.batch_record.first_block().is_none() {
-            self.batch_record.set_first_block(block.header().number());
-        }
-
-        self.strategy.apply_pre_execution_changes(block)?;
-        let ExecuteOutput { receipts, .. } = self.strategy.execute_transactions(block)?;
-        let requests = self.strategy.apply_post_execution_changes(block, &receipts)?;
-
-        self.strategy.validate_block_post_execution(block, &receipts, &requests)?;
-
-        self.strategy.state_mut().merge_transitions(BundleRetention::Reverts);
-
-        // store receipts in the set
-        self.batch_record.save_receipts(receipts);
-
-        // store requests in the set
-        self.batch_record.save_requests(requests);
-
-        Ok(())
-    }
-
-    fn finalize(mut self) -> Self::Output {
-        ExecutionOutcome::new(
-            self.strategy.state_mut().take_bundle(),
-            self.batch_record.take_receipts(),
-            self.batch_record.first_block().unwrap_or_default(),
-            self.batch_record.take_requests(),
-        )
-    }
-
-    fn size_hint(&self) -> Option<usize> {
-        Some(self.strategy.state_ref().bundle_state.size_hint())
-=======
-
-    fn size_hint(&self) -> usize {
-        self.strategy.state_ref().bundle_state.size_hint()
->>>>>>> 4f73e1a4
     }
 }
 
@@ -565,24 +389,10 @@
     impl BlockExecutorProvider for TestExecutorProvider {
         type Primitives = EthPrimitives;
         type Executor<DB: Database> = TestExecutor<DB>;
-<<<<<<< HEAD
-        type BatchExecutor<DB: Database> = TestExecutor<DB>;
-=======
->>>>>>> 4f73e1a4
 
         fn executor<DB>(&self, _db: DB) -> Self::Executor<DB>
         where
             DB: Database,
-<<<<<<< HEAD
-        {
-            TestExecutor(PhantomData)
-        }
-
-        fn batch_executor<DB>(&self, _db: DB) -> Self::BatchExecutor<DB>
-        where
-            DB: Database,
-=======
->>>>>>> 4f73e1a4
         {
             TestExecutor(PhantomData)
         }
@@ -598,32 +408,10 @@
             &mut self,
             _block: &RecoveredBlock<<Self::Primitives as NodePrimitives>::Block>,
         ) -> Result<BlockExecutionResult<<Self::Primitives as NodePrimitives>::Receipt>, Self::Error>
-<<<<<<< HEAD
         {
             Err(BlockExecutionError::msg("execution unavailable for tests"))
         }
 
-        fn execute_one_with_state_hook<F>(
-            &mut self,
-            _block: &RecoveredBlock<<Self::Primitives as NodePrimitives>::Block>,
-            _state_hook: F,
-        ) -> Result<BlockExecutionResult<<Self::Primitives as NodePrimitives>::Receipt>, Self::Error>
-        where
-            F: OnStateHook + 'static,
-=======
->>>>>>> 4f73e1a4
-        {
-            Err(BlockExecutionError::msg("execution unavailable for tests"))
-        }
-
-<<<<<<< HEAD
-        fn into_state(self) -> State<DB> {
-            unreachable!()
-        }
-
-        fn size_hint(&self) -> usize {
-            0
-=======
         fn execute_one_with_state_hook<F>(
             &mut self,
             _block: &RecoveredBlock<<Self::Primitives as NodePrimitives>::Block>,
@@ -633,20 +421,14 @@
             F: OnStateHook + 'static,
         {
             Err(BlockExecutionError::msg("execution unavailable for tests"))
->>>>>>> 4f73e1a4
         }
 
         fn into_state(self) -> State<DB> {
             unreachable!()
         }
 
-<<<<<<< HEAD
-        fn size_hint(&self) -> Option<usize> {
-            None
-=======
         fn size_hint(&self) -> usize {
             0
->>>>>>> 4f73e1a4
         }
     }
 
