//! A no operation block executor implementation.

use reth_execution_errors::BlockExecutionError;
<<<<<<< HEAD
use reth_execution_types::{BlockExecutionResult, ExecutionOutcome};
=======
use reth_execution_types::BlockExecutionResult;
>>>>>>> 4f73e1a4
use reth_primitives::{NodePrimitives, RecoveredBlock};

use crate::{
    execute::{BlockExecutorProvider, Executor},
    system_calls::OnStateHook,
    Database,
};

const UNAVAILABLE_FOR_NOOP: &str = "execution unavailable for noop";

/// A [`BlockExecutorProvider`] implementation that does nothing.
#[derive(Debug, Default, Clone)]
#[non_exhaustive]
pub struct NoopBlockExecutorProvider<P>(core::marker::PhantomData<P>);

impl<P: NodePrimitives> BlockExecutorProvider for NoopBlockExecutorProvider<P> {
    type Primitives = P;

    type Executor<DB: Database> = Self;
<<<<<<< HEAD

    type BatchExecutor<DB: Database> = Self;
=======
>>>>>>> 4f73e1a4

    fn executor<DB>(&self, _: DB) -> Self::Executor<DB>
    where
        DB: Database,
<<<<<<< HEAD
    {
        Self::default()
    }

    fn batch_executor<DB>(&self, _: DB) -> Self::BatchExecutor<DB>
    where
        DB: Database,
=======
>>>>>>> 4f73e1a4
    {
        Self::default()
    }
}

impl<DB: Database, P: NodePrimitives> Executor<DB> for NoopBlockExecutorProvider<P> {
    type Primitives = P;
    type Error = BlockExecutionError;

    fn execute_one(
        &mut self,
        _block: &RecoveredBlock<<Self::Primitives as NodePrimitives>::Block>,
    ) -> Result<BlockExecutionResult<<Self::Primitives as NodePrimitives>::Receipt>, Self::Error>
<<<<<<< HEAD
    {
        Err(BlockExecutionError::msg(UNAVAILABLE_FOR_NOOP))
    }

    fn execute_one_with_state_hook<F>(
        &mut self,
        _block: &RecoveredBlock<<Self::Primitives as NodePrimitives>::Block>,
        _state_hook: F,
    ) -> Result<BlockExecutionResult<<Self::Primitives as NodePrimitives>::Receipt>, Self::Error>
    where
        F: OnStateHook + 'static,
=======
>>>>>>> 4f73e1a4
    {
        Err(BlockExecutionError::msg(UNAVAILABLE_FOR_NOOP))
    }

<<<<<<< HEAD
    fn into_state(self) -> revm::db::State<DB> {
        unreachable!()
    }

    fn size_hint(&self) -> usize {
        0
=======
    fn execute_one_with_state_hook<F>(
        &mut self,
        _block: &RecoveredBlock<<Self::Primitives as NodePrimitives>::Block>,
        _state_hook: F,
    ) -> Result<BlockExecutionResult<<Self::Primitives as NodePrimitives>::Receipt>, Self::Error>
    where
        F: OnStateHook + 'static,
    {
        Err(BlockExecutionError::msg(UNAVAILABLE_FOR_NOOP))
>>>>>>> 4f73e1a4
    }

    fn into_state(self) -> revm::db::State<DB> {
        unreachable!()
    }

<<<<<<< HEAD
    fn size_hint(&self) -> Option<usize> {
        None
=======
    fn size_hint(&self) -> usize {
        0
>>>>>>> 4f73e1a4
    }
}<|MERGE_RESOLUTION|>--- conflicted
+++ resolved
@@ -1,11 +1,7 @@
 //! A no operation block executor implementation.
 
 use reth_execution_errors::BlockExecutionError;
-<<<<<<< HEAD
-use reth_execution_types::{BlockExecutionResult, ExecutionOutcome};
-=======
 use reth_execution_types::BlockExecutionResult;
->>>>>>> 4f73e1a4
 use reth_primitives::{NodePrimitives, RecoveredBlock};
 
 use crate::{
@@ -25,25 +21,10 @@
     type Primitives = P;
 
     type Executor<DB: Database> = Self;
-<<<<<<< HEAD
-
-    type BatchExecutor<DB: Database> = Self;
-=======
->>>>>>> 4f73e1a4
 
     fn executor<DB>(&self, _: DB) -> Self::Executor<DB>
     where
         DB: Database,
-<<<<<<< HEAD
-    {
-        Self::default()
-    }
-
-    fn batch_executor<DB>(&self, _: DB) -> Self::BatchExecutor<DB>
-    where
-        DB: Database,
-=======
->>>>>>> 4f73e1a4
     {
         Self::default()
     }
@@ -57,7 +38,6 @@
         &mut self,
         _block: &RecoveredBlock<<Self::Primitives as NodePrimitives>::Block>,
     ) -> Result<BlockExecutionResult<<Self::Primitives as NodePrimitives>::Receipt>, Self::Error>
-<<<<<<< HEAD
     {
         Err(BlockExecutionError::msg(UNAVAILABLE_FOR_NOOP))
     }
@@ -69,42 +49,15 @@
     ) -> Result<BlockExecutionResult<<Self::Primitives as NodePrimitives>::Receipt>, Self::Error>
     where
         F: OnStateHook + 'static,
-=======
->>>>>>> 4f73e1a4
     {
         Err(BlockExecutionError::msg(UNAVAILABLE_FOR_NOOP))
     }
 
-<<<<<<< HEAD
     fn into_state(self) -> revm::db::State<DB> {
         unreachable!()
     }
 
     fn size_hint(&self) -> usize {
         0
-=======
-    fn execute_one_with_state_hook<F>(
-        &mut self,
-        _block: &RecoveredBlock<<Self::Primitives as NodePrimitives>::Block>,
-        _state_hook: F,
-    ) -> Result<BlockExecutionResult<<Self::Primitives as NodePrimitives>::Receipt>, Self::Error>
-    where
-        F: OnStateHook + 'static,
-    {
-        Err(BlockExecutionError::msg(UNAVAILABLE_FOR_NOOP))
->>>>>>> 4f73e1a4
-    }
-
-    fn into_state(self) -> revm::db::State<DB> {
-        unreachable!()
-    }
-
-<<<<<<< HEAD
-    fn size_hint(&self) -> Option<usize> {
-        None
-=======
-    fn size_hint(&self) -> usize {
-        0
->>>>>>> 4f73e1a4
     }
 }