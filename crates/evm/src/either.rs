--- conflicted
+++ resolved
@@ -19,11 +19,6 @@
     type Primitives = A::Primitives;
 
     type Executor<DB: Database> = Either<A::Executor<DB>, B::Executor<DB>>;
-<<<<<<< HEAD
-
-    type BatchExecutor<DB: Database> = Either<A::BatchExecutor<DB>, B::BatchExecutor<DB>>;
-=======
->>>>>>> 4f73e1a4
 
     fn executor<DB>(&self, db: DB) -> Self::Executor<DB>
     where
@@ -34,19 +29,6 @@
             Self::Right(b) => Either::Right(b.executor(db)),
         }
     }
-<<<<<<< HEAD
-
-    fn batch_executor<DB>(&self, db: DB) -> Self::BatchExecutor<DB>
-    where
-        DB: Database,
-    {
-        match self {
-            Self::Left(a) => Either::Left(a.batch_executor(db)),
-            Self::Right(b) => Either::Right(b.batch_executor(db)),
-        }
-    }
-=======
->>>>>>> 4f73e1a4
 }
 
 impl<A, B, DB> Executor<DB> for Either<A, B>
@@ -62,7 +44,6 @@
         &mut self,
         block: &RecoveredBlock<<Self::Primitives as NodePrimitives>::Block>,
     ) -> Result<BlockExecutionResult<<Self::Primitives as NodePrimitives>::Receipt>, Self::Error>
-<<<<<<< HEAD
     {
         match self {
             Self::Left(a) => a.execute_one(block),
@@ -100,25 +81,10 @@
         block: &RecoveredBlock<<Self::Primitives as NodePrimitives>::Block>,
         state: F,
     ) -> Result<BlockExecutionOutput<<Self::Primitives as NodePrimitives>::Receipt>, Self::Error>
-=======
-    {
-        match self {
-            Self::Left(a) => a.execute_one(block),
-            Self::Right(b) => b.execute_one(block),
-        }
-    }
-
-    fn execute_one_with_state_hook<F>(
-        &mut self,
-        block: &RecoveredBlock<<Self::Primitives as NodePrimitives>::Block>,
-        state_hook: F,
-    ) -> Result<BlockExecutionResult<<Self::Primitives as NodePrimitives>::Receipt>, Self::Error>
->>>>>>> 4f73e1a4
     where
         F: FnMut(&revm::db::State<DB>),
     {
         match self {
-<<<<<<< HEAD
             Self::Left(a) => a.execute_with_state_closure(block, state),
             Self::Right(b) => b.execute_with_state_closure(block, state),
         }
@@ -136,70 +102,4 @@
             Self::Left(a) => a.size_hint(),
             Self::Right(b) => b.size_hint(),
         }
-    }
-}
-
-impl<A, B, DB> BatchExecutor<DB> for Either<A, B>
-where
-    A: BatchExecutor<DB>,
-    B: for<'a> BatchExecutor<DB, Input<'a> = A::Input<'a>, Output = A::Output, Error = A::Error>,
-    DB: Database,
-{
-    type Input<'a> = A::Input<'a>;
-    type Output = A::Output;
-    type Error = A::Error;
-
-    fn execute_and_verify_one(&mut self, input: Self::Input<'_>) -> Result<(), Self::Error> {
-        match self {
-            Self::Left(a) => a.execute_and_verify_one(input),
-            Self::Right(b) => b.execute_and_verify_one(input),
-=======
-            Self::Left(a) => a.execute_one_with_state_hook(block, state_hook),
-            Self::Right(b) => b.execute_one_with_state_hook(block, state_hook),
->>>>>>> 4f73e1a4
-        }
-    }
-
-    fn execute(
-        self,
-        block: &RecoveredBlock<<Self::Primitives as NodePrimitives>::Block>,
-    ) -> Result<BlockExecutionOutput<<Self::Primitives as NodePrimitives>::Receipt>, Self::Error>
-    {
-        match self {
-            Self::Left(a) => a.execute(block),
-            Self::Right(b) => b.execute(block),
-        }
-    }
-
-<<<<<<< HEAD
-    fn size_hint(&self) -> Option<usize> {
-=======
-    fn execute_with_state_closure<F>(
-        self,
-        block: &RecoveredBlock<<Self::Primitives as NodePrimitives>::Block>,
-        state: F,
-    ) -> Result<BlockExecutionOutput<<Self::Primitives as NodePrimitives>::Receipt>, Self::Error>
-    where
-        F: FnMut(&revm::db::State<DB>),
-    {
-        match self {
-            Self::Left(a) => a.execute_with_state_closure(block, state),
-            Self::Right(b) => b.execute_with_state_closure(block, state),
-        }
-    }
-
-    fn into_state(self) -> revm::db::State<DB> {
-        match self {
-            Self::Left(a) => a.into_state(),
-            Self::Right(b) => b.into_state(),
-        }
-    }
-
-    fn size_hint(&self) -> usize {
->>>>>>> 4f73e1a4
-        match self {
-            Self::Left(a) => a.size_hint(),
-            Self::Right(b) => b.size_hint(),
-        }
-    }
 }