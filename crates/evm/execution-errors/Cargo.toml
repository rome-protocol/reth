--- conflicted
+++ resolved
@@ -24,10 +24,6 @@
 [features]
 default = ["std"]
 std = [
-<<<<<<< HEAD
-    "reth-consensus/std",
-=======
->>>>>>> 4f73e1a4
     "alloy-eips/std",
     "alloy-primitives/std",
     "alloy-rlp/std",
