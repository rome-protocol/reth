[package]
name = "reth-node-builder"
version.workspace = true
edition.workspace = true
rust-version.workspace = true
license.workspace = true
homepage.workspace = true
repository.workspace = true
readme = "README.md"

[lints]
workspace = true

[dependencies]
## reth
reth-chain-state.workspace = true
reth-chainspec.workspace = true
reth-cli-util.workspace = true
reth-config.workspace = true
reth-consensus-debug-client.workspace = true
reth-consensus.workspace = true
reth-db = { workspace = true, features = ["mdbx"], optional = true }
reth-db-api.workspace = true
reth-db-common.workspace = true
reth-downloaders.workspace = true
reth-engine-local.workspace = true
reth-engine-service.workspace = true
reth-engine-tree.workspace = true
reth-engine-util.workspace = true
reth-evm.workspace = true
reth-exex.workspace = true
reth-fs-util.workspace = true
reth-invalid-block-hooks.workspace = true
reth-network-api.workspace = true
reth-network-p2p.workspace = true
reth-network.workspace = true
reth-node-api.workspace = true
reth-node-core.workspace = true
reth-node-events.workspace = true
reth-node-metrics.workspace = true
reth-payload-builder.workspace = true
reth-primitives.workspace = true
reth-provider.workspace = true
reth-prune.workspace = true
reth-rpc.workspace = true
reth-rpc-api.workspace = true
reth-rpc-builder.workspace = true
reth-rpc-engine-api.workspace = true
reth-rpc-eth-types.workspace = true
reth-rpc-layer.workspace = true
reth-stages.workspace = true
reth-static-file.workspace = true
reth-tasks.workspace = true
reth-tokio-util.workspace = true
reth-tracing.workspace = true
reth-transaction-pool.workspace = true
reth-basic-payload-builder.workspace = true
<<<<<<< HEAD

## solana 
rome-sdk.workspace = true
=======
>>>>>>> 4f73e1a4

## ethereum
alloy-consensus.workspace = true
alloy-primitives.workspace = true
alloy-rpc-types = { workspace = true, features = ["engine"] }
alloy-eips = { workspace = true, features = ["kzg"] }

## async
futures.workspace = true
tokio = { workspace = true, features = ["sync", "macros", "time", "rt-multi-thread"] }
tokio-stream.workspace = true

## crypto
secp256k1 = { workspace = true, features = ["global-context", "rand-std", "recovery"] }

## misc
aquamarine.workspace = true
eyre.workspace = true
fdlimit.workspace = true
jsonrpsee.workspace = true
rayon.workspace = true

# tracing
tracing.workspace = true

[dev-dependencies]
tempfile.workspace = true

[features]
default = []
js-tracer = ["reth-rpc/js-tracer"]
test-utils = [
    "reth-db/test-utils",
    "reth-chain-state/test-utils",
    "reth-chainspec/test-utils",
    "reth-consensus/test-utils",
    "reth-engine-tree/test-utils",
    "reth-evm/test-utils",
    "reth-downloaders/test-utils",
    "reth-network/test-utils",
    "reth-network-p2p/test-utils",
    "reth-payload-builder/test-utils",
    "reth-primitives/test-utils",
    "reth-stages/test-utils",
    "reth-db-api/test-utils",
    "reth-provider/test-utils",
    "reth-transaction-pool/test-utils",
]<|MERGE_RESOLUTION|>--- conflicted
+++ resolved
@@ -55,12 +55,9 @@
 reth-tracing.workspace = true
 reth-transaction-pool.workspace = true
 reth-basic-payload-builder.workspace = true
-<<<<<<< HEAD
 
 ## solana 
 rome-sdk.workspace = true
-=======
->>>>>>> 4f73e1a4
 
 ## ethereum
 alloy-consensus.workspace = true
@@ -71,9 +68,11 @@
 ## async
 futures.workspace = true
 tokio = { workspace = true, features = ["sync", "macros", "time", "rt-multi-thread"] }
+tokio = { workspace = true, features = ["sync", "macros", "time", "rt-multi-thread"] }
 tokio-stream.workspace = true
 
 ## crypto
+secp256k1 = { workspace = true, features = ["global-context", "rand-std", "recovery"] }
 secp256k1 = { workspace = true, features = ["global-context", "rand-std", "recovery"] }
 
 ## misc
